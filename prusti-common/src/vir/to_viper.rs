// © 2019, ETH Zurich
//
// This Source Code Form is subject to the terms of the Mozilla Public
// License, v. 2.0. If a copy of the MPL was not distributed with this
// file, You can obtain one at http://mozilla.org/MPL/2.0/.

use super::low_to_viper::{Context, ToViper, ToViperDecl};
use crate::{
    config,
    vir::{
        ast::*,
        borrows::borrow_id,
        cfg::{CfgBlock, CfgMethod, Successor, RETURN_LABEL},
        Program,
    },
};
<<<<<<< HEAD
use log::trace;
=======
use log::info;
>>>>>>> f8026ff5
use prusti_utils::force_matches;
use std::collections::HashMap;
use viper::{self, AstFactory};
use vir::common::identifier::WithIdentifier;

impl<'v> ToViper<'v, viper::Program<'v>> for Program {
    fn to_viper(&self, context: Context, ast: &AstFactory<'v>) -> viper::Program<'v> {
        let domains = self.domains.to_viper(context, ast);
        let fields = self.fields.to_viper(context, ast);

        let mut viper_methods: Vec<_> = self
            .methods
            .iter()
            .map(|m| m.to_viper(context, ast))
            .collect();
        viper_methods.extend(
            self.builtin_methods
                .iter()
                .map(|m| m.to_viper(context, ast)),
        );
        if config::verify_only_preamble() {
            viper_methods = Vec::new();
        }

        let mut viper_functions: Vec<_> = self
            .functions
            .iter()
            .map(|f| f.to_viper(context, ast))
            .collect();
        let predicates = self.viper_predicates.to_viper(context, ast);

        info!(
            "Viper encoding uses {} domains, {} fields, {} functions, {} predicates, {} methods",
            domains.len(),
            fields.len(),
            viper_functions.len(),
            predicates.len(),
            viper_methods.len()
        );

        // Add a function that represents the symbolic read permission amount.
        viper_functions.push(ast.function(
            "read$",
            &[],
            ast.perm_type(),
            &[],
            &[
                ast.lt_cmp(
                    ast.no_perm(),
                    ast.result_with_pos(ast.perm_type(), ast.no_position()),
                ),
                ast.lt_cmp(
                    ast.result_with_pos(ast.perm_type(), ast.no_position()),
                    ast.full_perm(),
                ),
            ],
            ast.no_position(),
            None,
        ));

        ast.program(
            &domains,
            &fields,
            &viper_functions,
            &predicates,
            &viper_methods,
        )
    }
}

impl<'v> ToViper<'v, viper::Position<'v>> for Position {
    fn to_viper(&self, _context: Context, ast: &AstFactory<'v>) -> viper::Position<'v> {
        trace!(
            "Generating Viper position: line {} column {} id {}",
            self.line(),
            self.column(),
            self.id()
        );
        ast.identifier_position(self.line(), self.column(), self.id().to_string())
    }
}

impl<'v> ToViper<'v, viper::Type<'v>> for Type {
    fn to_viper(&self, context: Context, ast: &AstFactory<'v>) -> viper::Type<'v> {
        match self {
            Type::Int => ast.int_type(),
            Type::Bool => ast.bool_type(),
            //Type::Ref |
            Type::TypedRef(_) => ast.ref_type(),
            Type::Domain(ref name) => ast.domain_type(name, &[], &[]),
            Type::Snapshot(ref name) => ast.domain_type(&format!("Snap${}", name), &[], &[]),
            Type::Seq(ref elem_ty) => ast.seq_type(elem_ty.to_viper(context, ast)),
            Type::Map(ref key_type, ref val_type) => ast.map_type(
                key_type.to_viper(context, ast),
                val_type.to_viper(context, ast),
            ),
            Type::Float(Float::F32) => ast.backend_f32_type(),
            Type::Float(Float::F64) => ast.backend_f64_type(),
            Type::BitVector(bv_size) => match bv_size {
                BitVector::Signed(BitVectorSize::BV8) | BitVector::Unsigned(BitVectorSize::BV8) => {
                    ast.backend_bv8_type()
                }
                BitVector::Signed(BitVectorSize::BV16)
                | BitVector::Unsigned(BitVectorSize::BV16) => ast.backend_bv16_type(),
                BitVector::Signed(BitVectorSize::BV32)
                | BitVector::Unsigned(BitVectorSize::BV32) => ast.backend_bv32_type(),
                BitVector::Signed(BitVectorSize::BV64)
                | BitVector::Unsigned(BitVectorSize::BV64) => ast.backend_bv64_type(),
                BitVector::Signed(BitVectorSize::BV128)
                | BitVector::Unsigned(BitVectorSize::BV128) => ast.backend_bv128_type(),
            },
        }
    }
}

impl<'v, 'a, 'b> ToViper<'v, viper::Expr<'v>> for (&'a LocalVar, &'b Position) {
    fn to_viper(&self, context: Context, ast: &AstFactory<'v>) -> viper::Expr<'v> {
        if self.0.name == "__result" {
            ast.result_with_pos(
                self.0.typ.to_viper(context, ast),
                self.1.to_viper(context, ast),
            )
        } else {
            ast.local_var_with_pos(
                &self.0.name,
                self.0.typ.to_viper(context, ast),
                self.1.to_viper(context, ast),
            )
        }
    }
}

impl<'v> ToViperDecl<'v, viper::LocalVarDecl<'v>> for LocalVar {
    fn to_viper_decl(&self, context: Context, ast: &AstFactory<'v>) -> viper::LocalVarDecl<'v> {
        ast.local_var_decl(&self.name, self.typ.to_viper(context, ast))
    }
}

impl<'v> ToViper<'v, viper::Field<'v>> for Field {
    fn to_viper(&self, context: Context, ast: &AstFactory<'v>) -> viper::Field<'v> {
        ast.field(&self.name, self.typ.to_viper(context, ast))
    }
}

impl<'v> ToViper<'v, viper::Stmt<'v>> for Stmt {
    fn to_viper(&self, context: Context, ast: &AstFactory<'v>) -> viper::Stmt<'v> {
        trace!("Generating Viper statement: {}", self);
        match self {
            Stmt::Comment(ref comment) => ast.comment(comment),
            Stmt::Label(ref label) => ast.label(label, &[]),
            Stmt::Inhale(ref expr) => {
                let fake_position = Position::default();
                ast.inhale(
                    expr.to_viper(context, ast),
                    fake_position.to_viper(context, ast),
                )
            }
            Stmt::Exhale(ref expr, ref pos) => {
                assert!(!pos.is_default(), "stmt with default pos: {}", self);
                ast.exhale(expr.to_viper(context, ast), pos.to_viper(context, ast))
            }
            Stmt::Assert(ref expr, ref pos) => {
                ast.assert(expr.to_viper(context, ast), pos.to_viper(context, ast))
            }
            Stmt::MethodCall(ref method_name, ref args, ref targets) => {
                let fake_position = Position::default();
                ast.method_call(
                    method_name,
                    &args.to_viper(context, ast),
                    &(targets, &fake_position).to_viper(context, ast),
                )
            }
            Stmt::Assign(ref lhs, ref rhs, _) => {
                ast.abstract_assign(lhs.to_viper(context, ast), rhs.to_viper(context, ast))
            }
            Stmt::Fold(ref pred_name, ref args, perm, ref _variant, ref pos) => ast.fold_with_pos(
                ast.predicate_access_predicate_with_pos(
                    ast.predicate_access_with_pos(
                        &args.to_viper(context, ast),
                        pred_name,
                        pos.to_viper(context, ast),
                    ),
                    perm.to_viper(context, ast),
                    pos.to_viper(context, ast),
                ),
                pos.to_viper(context, ast),
            ),
            Stmt::Unfold(ref pred_name, ref args, perm, ref _variant) => {
                ast.unfold(ast.predicate_access_predicate(
                    ast.predicate_access(&args.to_viper(context, ast), pred_name),
                    perm.to_viper(context, ast),
                ))
            }
            Stmt::Obtain(ref _expr, _) => {
                // Skip
                ast.comment(&self.to_string())
            }
            Stmt::BeginFrame => {
                // Skip
                ast.comment(&self.to_string())
            }
            Stmt::EndFrame => {
                // Skip
                ast.comment(&self.to_string())
            }
            Stmt::TransferPerm(ref _expiring, ref _restored, _unchecked) => {
                // Skip
                ast.comment(&self.to_string())
            }
            Stmt::PackageMagicWand(ref wand, ref package_stmts, ref _label, ref vars, ref pos) => {
                // FIXME: When packaging a magic wand, Silicon needs help in showing that it has
                // access to the needed paths.
                fn stmt_to_viper_in_packge<'v>(
                    stmt: &Stmt,
                    context: Context,
                    ast: &AstFactory<'v>,
                ) -> viper::Stmt<'v> {
                    let create_footprint_asserts = |expr: &Expr, perm| -> Vec<viper::Stmt> {
                        expr.compute_footprint(perm)
                            .into_iter()
                            .map(|access| {
                                let fake_position = Position::default();
                                let assert = Stmt::Assert(access, fake_position);
                                assert.to_viper(context, ast)
                            })
                            .collect()
                    };
                    match stmt {
                        Stmt::Assign(ref lhs, ref rhs, _) => {
                            let mut stmts = create_footprint_asserts(rhs, PermAmount::Read);
                            stmts.push(ast.abstract_assign(
                                lhs.to_viper(context, ast),
                                rhs.to_viper(context, ast),
                            ));
                            ast.seqn(stmts.as_slice(), &[])
                        }
                        Stmt::Exhale(ref expr, ref pos) => {
                            assert!(!pos.is_default());
                            let mut stmts = create_footprint_asserts(expr, PermAmount::Read);
                            stmts.push(
                                ast.exhale(expr.to_viper(context, ast), pos.to_viper(context, ast)),
                            );
                            ast.seqn(stmts.as_slice(), &[])
                        }
                        Stmt::Fold(ref pred_name, ref args, perm, ref _variant, ref pos) => {
                            assert_eq!(args.len(), 1);
                            let place = &args[0];
                            assert!(place.is_place());
                            let mut stmts = create_footprint_asserts(place, PermAmount::Read);
                            stmts.push(ast.fold_with_pos(
                                ast.predicate_access_predicate_with_pos(
                                    ast.predicate_access_with_pos(
                                        &args.to_viper(context, ast),
                                        pred_name,
                                        pos.to_viper(context, ast),
                                    ),
                                    perm.to_viper(context, ast),
                                    pos.to_viper(context, ast),
                                ),
                                pos.to_viper(context, ast),
                            ));
                            ast.seqn(stmts.as_slice(), &[])
                        }
                        Stmt::If(ref guard, ref then_stmts, ref else_stmts) => {
                            let then_stmts: Vec<_> = then_stmts
                                .iter()
                                .map(|stmt| stmt_to_viper_in_packge(stmt, context, ast))
                                .collect();
                            let else_stmts: Vec<_> = else_stmts
                                .iter()
                                .map(|stmt| stmt_to_viper_in_packge(stmt, context, ast))
                                .collect();
                            ast.if_stmt(
                                guard.to_viper(context, ast),
                                ast.seqn(&then_stmts, &[]),
                                ast.seqn(&else_stmts, &[]),
                            )
                        }
                        _ => stmt.to_viper(context, ast),
                    }
                }
                let stmts: Vec<_> = package_stmts
                    .iter()
                    .map(|stmt| stmt_to_viper_in_packge(stmt, context, ast))
                    .collect();
                let var_decls: Vec<_> = vars
                    .iter()
                    .map(|var| var.to_viper_decl(context, ast).into())
                    .collect();
                ast.package(
                    wand.to_viper(context, ast),
                    ast.seqn(&stmts, &var_decls),
                    pos.to_viper(context, ast),
                )
            }
            Stmt::ApplyMagicWand(ref wand, ref pos) => {
                let inhale = force_matches!(wand, Expr::MagicWand(_, _, Some(borrow), _) => {
                    let borrow: usize = borrow_id(*borrow);
                    let borrow: Expr = borrow.into();
                    ast.inhale(
                        ast.predicate_access_predicate(
                            ast.predicate_access(&[borrow.to_viper(context, ast)], "DeadBorrowToken$"),
                            ast.full_perm(),
                        ),
                        pos.to_viper(context, ast),
                    )
                });
                let position =
                    ast.identifier_position(pos.line(), pos.column(), &pos.id().to_string());
                let apply = ast.apply(wand.to_viper(context, ast), position);
                ast.seqn(&[inhale, apply], &[])
            }
            Stmt::ExpireBorrows(_) => {
                // Skip
                ast.comment(&self.to_string())
            }
            Stmt::If(ref guard, ref then_stmts, ref else_stmts) => ast.if_stmt(
                guard.to_viper(context, ast),
                ast.seqn(&then_stmts.to_viper(context, ast), &[]),
                ast.seqn(&else_stmts.to_viper(context, ast), &[]),
            ),
            Stmt::Downcast(..) => {
                // Skip
                ast.comment(&self.to_string())
            }
        }
    }
}

impl<'v> ToViper<'v, viper::Expr<'v>> for PermAmount {
    fn to_viper(&self, context: Context, ast: &AstFactory<'v>) -> viper::Expr<'v> {
        match self {
            PermAmount::Write => ast.full_perm(),
            PermAmount::Read => ast.func_app("read$", &[], ast.perm_type(), ast.no_position()),
            PermAmount::Remaining => ast.perm_sub(
                PermAmount::Write.to_viper(context, ast),
                PermAmount::Read.to_viper(context, ast),
            ),
        }
    }
}

impl<'v> ToViper<'v, viper::Expr<'v>> for Expr {
    fn to_viper(&self, context: Context, ast: &AstFactory<'v>) -> viper::Expr<'v> {
        let expr = match self {
            Expr::Local(ref local_var, ref pos) => (local_var, pos).to_viper(context, ast),
            Expr::Variant(ref base, ref field, ref pos) => ast.field_access_with_pos(
                base.to_viper(context, ast),
                field.to_viper(context, ast),
                pos.to_viper(context, ast),
            ),
            Expr::Field(ref base, ref field, ref pos) => ast.field_access_with_pos(
                base.to_viper(context, ast),
                field.to_viper(context, ast),
                pos.to_viper(context, ast),
            ),
            Expr::AddrOf(..) => unreachable!(),
            Expr::Const(ref val, ref pos) => (val, pos).to_viper(context, ast),
            Expr::LabelledOld(ref old_label, ref expr, ref pos) => ast.labelled_old_with_pos(
                expr.to_viper(context, ast),
                old_label,
                pos.to_viper(context, ast),
            ),
            Expr::MagicWand(ref lhs, ref rhs, maybe_borrow, ref pos) => {
                let borrow_id = if let Some(borrow) = maybe_borrow {
                    borrow_id(*borrow) as isize
                } else {
                    -1
                };
                let borrow: Expr = borrow_id.into();
                let token = ast.predicate_access_predicate(
                    ast.predicate_access(&[borrow.to_viper(context, ast)], "DeadBorrowToken$"),
                    ast.full_perm(),
                );
                ast.magic_wand_with_pos(
                    ast.and_with_pos(
                        token,
                        lhs.to_viper(context, ast),
                        pos.to_viper(context, ast),
                    ),
                    rhs.to_viper(context, ast),
                    pos.to_viper(context, ast),
                )
            }
            Expr::PredicateAccessPredicate(ref predicate_name, ref arg, perm, ref pos) => ast
                .predicate_access_predicate_with_pos(
                    ast.predicate_access(&[arg.to_viper(context, ast)], predicate_name),
                    perm.to_viper(context, ast),
                    pos.to_viper(context, ast),
                ),
            Expr::FieldAccessPredicate(ref loc, perm, ref pos) => ast
                .field_access_predicate_with_pos(
                    loc.to_viper(context, ast),
                    perm.to_viper(context, ast),
                    pos.to_viper(context, ast),
                ),
            Expr::UnaryOp(op, ref expr, ref pos) => match expr.get_type() {
                Type::Float(float_ty) => {
                    let size = match float_ty {
                        Float::F32 => viper::FloatSizeViper::F32,
                        Float::F64 => viper::FloatSizeViper::F64,
                    };
                    let op_kind = match op {
                        UnaryOpKind::Minus => viper::UnOpFloat::Neg,
                        UnaryOpKind::IsNaN => viper::UnOpFloat::IsNan,
                        _ => unreachable!("illegal unary operation for floats: {}", op),
                    };
                    ast.float_unop(op_kind, size, expr.to_viper(context, ast))
                }
                Type::BitVector(bitvector_ty) => {
                    let bv_size = lower_bitvector_signed_size(*bitvector_ty);
                    let op_kind = match op {
                        UnaryOpKind::Not => viper::UnOpBv::Not,
                        UnaryOpKind::Minus => viper::UnOpBv::Neg,
                        _ => unreachable!("illegal unary operation for bitvectors: {}", op),
                    };
                    ast.bv_unnop(op_kind, bv_size, expr.to_viper(context, ast))
                }
                typ => match op {
                    UnaryOpKind::Not => {
                        ast.not_with_pos(expr.to_viper(context, ast), pos.to_viper(context, ast))
                    }
                    UnaryOpKind::Minus => {
                        ast.minus_with_pos(expr.to_viper(context, ast), pos.to_viper(context, ast))
                    }
                    _ => unreachable!("illegal unary operation {} for type {}", op, typ),
                },
            },
            Expr::BinOp(op, ref left, ref right, ref pos) => match left.get_maybe_type() {
                Some(Type::Float(float_ty)) => {
                    let size = match float_ty {
                        Float::F32 => viper::FloatSizeViper::F32,
                        Float::F64 => viper::FloatSizeViper::F64,
                    };
                    let float_op_kind = match op {
                        BinaryOpKind::Add => viper::BinOpFloat::Add,
                        BinaryOpKind::Sub => viper::BinOpFloat::Sub,
                        BinaryOpKind::Mul => viper::BinOpFloat::Mul,
                        BinaryOpKind::Div => viper::BinOpFloat::Div,
                        BinaryOpKind::EqCmp => viper::BinOpFloat::Eq,
                        BinaryOpKind::GtCmp => viper::BinOpFloat::Gt,
                        BinaryOpKind::GeCmp => viper::BinOpFloat::Geq,
                        BinaryOpKind::LtCmp => viper::BinOpFloat::Lt,
                        BinaryOpKind::LeCmp => viper::BinOpFloat::Leq,
                        BinaryOpKind::Min => viper::BinOpFloat::Min,
                        BinaryOpKind::Max => viper::BinOpFloat::Max,
                        _ => unreachable!("illegal binary operation for floats: {}", op),
                    };
                    ast.float_binop(
                        float_op_kind,
                        size,
                        left.to_viper(context, ast),
                        right.to_viper(context, ast),
                    )
                }
                Some(Type::BitVector(bitvector_ty)) => {
                    let viper_size = lower_bitvector_signed_size(*bitvector_ty);
                    let (viper_left, viper_right) = match bitvector_ty {
                        BitVector::Signed(size) => (
                            unsigned_bv_to_signed_int(context, ast, *size, left, *pos),
                            unsigned_bv_to_signed_int(context, ast, *size, right, *pos),
                        ),
                        BitVector::Unsigned(_) => (
                            ast.backend_bv_to_int(viper_size, left.to_viper(context, ast)),
                            ast.backend_bv_to_int(viper_size, right.to_viper(context, ast)),
                        ),
                    };
                    match op {
                        BinaryOpKind::EqCmp => ast.eq_cmp_with_pos(
                            left.to_viper(context, ast),
                            right.to_viper(context, ast),
                            pos.to_viper(context, ast),
                        ),
                        BinaryOpKind::NeCmp => ast.ne_cmp_with_pos(
                            left.to_viper(context, ast),
                            right.to_viper(context, ast),
                            pos.to_viper(context, ast),
                        ),
                        BinaryOpKind::GtCmp => {
                            ast.gt_cmp_with_pos(viper_left, viper_right, pos.to_viper(context, ast))
                        }
                        BinaryOpKind::GeCmp => {
                            ast.ge_cmp_with_pos(viper_left, viper_right, pos.to_viper(context, ast))
                        }
                        BinaryOpKind::LtCmp => {
                            ast.lt_cmp_with_pos(viper_left, viper_right, pos.to_viper(context, ast))
                        }
                        BinaryOpKind::LeCmp => {
                            ast.le_cmp_with_pos(viper_left, viper_right, pos.to_viper(context, ast))
                        }
                        _ => {
                            let op_kind = match op {
                                BinaryOpKind::Add => viper::BinOpBv::BvAdd,
                                BinaryOpKind::Sub => viper::BinOpBv::BvSub,
                                BinaryOpKind::Mul => viper::BinOpBv::BvMul,
                                BinaryOpKind::Div => viper::BinOpBv::BvUDiv,
                                BinaryOpKind::BitAnd => viper::BinOpBv::BitAnd,
                                BinaryOpKind::BitOr => viper::BinOpBv::BitOr,
                                BinaryOpKind::BitXor => viper::BinOpBv::BitXor,
                                BinaryOpKind::Shl => viper::BinOpBv::BvShl,
                                BinaryOpKind::LShr => viper::BinOpBv::BvLShr,
                                BinaryOpKind::AShr => viper::BinOpBv::BvAShr,
                                _ => {
                                    unreachable!("illegal binary operation for bitvectors: {}", op)
                                }
                            };
                            ast.bv_binop(
                                op_kind,
                                viper_size,
                                left.to_viper(context, ast),
                                right.to_viper(context, ast),
                            )
                        }
                    }
                }
                typ => match op {
                    BinaryOpKind::EqCmp => ast.eq_cmp_with_pos(
                        left.to_viper(context, ast),
                        right.to_viper(context, ast),
                        pos.to_viper(context, ast),
                    ),
                    BinaryOpKind::NeCmp => ast.ne_cmp_with_pos(
                        left.to_viper(context, ast),
                        right.to_viper(context, ast),
                        pos.to_viper(context, ast),
                    ),
                    BinaryOpKind::GtCmp => ast.gt_cmp_with_pos(
                        left.to_viper(context, ast),
                        right.to_viper(context, ast),
                        pos.to_viper(context, ast),
                    ),
                    BinaryOpKind::GeCmp => ast.ge_cmp_with_pos(
                        left.to_viper(context, ast),
                        right.to_viper(context, ast),
                        pos.to_viper(context, ast),
                    ),
                    BinaryOpKind::LtCmp => ast.lt_cmp_with_pos(
                        left.to_viper(context, ast),
                        right.to_viper(context, ast),
                        pos.to_viper(context, ast),
                    ),
                    BinaryOpKind::LeCmp => ast.le_cmp_with_pos(
                        left.to_viper(context, ast),
                        right.to_viper(context, ast),
                        pos.to_viper(context, ast),
                    ),
                    BinaryOpKind::Add => ast.add_with_pos(
                        left.to_viper(context, ast),
                        right.to_viper(context, ast),
                        pos.to_viper(context, ast),
                    ),
                    BinaryOpKind::Sub => ast.sub_with_pos(
                        left.to_viper(context, ast),
                        right.to_viper(context, ast),
                        pos.to_viper(context, ast),
                    ),
                    BinaryOpKind::Mul => ast.mul_with_pos(
                        left.to_viper(context, ast),
                        right.to_viper(context, ast),
                        pos.to_viper(context, ast),
                    ),
                    BinaryOpKind::Div => ast.div_with_pos(
                        left.to_viper(context, ast),
                        right.to_viper(context, ast),
                        pos.to_viper(context, ast),
                    ),
                    BinaryOpKind::Mod => ast.module_with_pos(
                        left.to_viper(context, ast),
                        right.to_viper(context, ast),
                        pos.to_viper(context, ast),
                    ),
                    BinaryOpKind::And => ast.and_with_pos(
                        left.to_viper(context, ast),
                        right.to_viper(context, ast),
                        pos.to_viper(context, ast),
                    ),
                    BinaryOpKind::Or => ast.or_with_pos(
                        left.to_viper(context, ast),
                        right.to_viper(context, ast),
                        pos.to_viper(context, ast),
                    ),
                    BinaryOpKind::Implies => ast.implies_with_pos(
                        left.to_viper(context, ast),
                        right.to_viper(context, ast),
                        pos.to_viper(context, ast),
                    ),
                    _ => unreachable!("illegal binary operation {} for type {:?}", op, typ),
                },
            },
            Expr::ContainerOp(op_kind, box ref left, box ref right, _pos) => match op_kind {
                ContainerOpKind::SeqIndex => {
                    ast.seq_index(left.to_viper(context, ast), right.to_viper(context, ast))
                }
                ContainerOpKind::SeqConcat => {
                    ast.seq_append(left.to_viper(context, ast), right.to_viper(context, ast))
                }
                ContainerOpKind::SeqLen => ast.seq_length(left.to_viper(context, ast)),
            },
            Expr::Seq(ty, elems, _pos) => {
                let elem_ty = force_matches!(ty, Type::Seq(box elem_ty) => elem_ty);
                let viper_elem_ty = elem_ty.to_viper(context, ast);
                if elems.is_empty() {
                    ast.empty_seq(viper_elem_ty)
                } else {
                    let viper_elems = elems
                        .iter()
                        .map(|e| e.to_viper(context, ast))
                        .collect::<Vec<_>>();
                    ast.explicit_seq(&viper_elems)
                }
            }
            Expr::Map(ty, elems, _pos) => {
                let (key_ty, val_ty) = force_matches!(ty, Type::Map(box k, box v) => (k, v));
                let viper_key_ty = key_ty.to_viper(context, ast);
                let viper_val_ty = val_ty.to_viper(context, ast);
                if elems.is_empty() {
                    ast.empty_map(viper_key_ty, viper_val_ty)
                } else {
                    let viper_elems = elems
                        .iter()
                        .map(|e| e.to_viper(context, ast))
                        .collect::<Vec<_>>();
                    ast.explicit_map(&viper_elems)
                }
            }
            Expr::Unfolding(
                ref predicate_name,
                ref args,
                ref expr,
                perm,
                ref _variant,
                ref pos,
            ) => ast.unfolding_with_pos(
                ast.predicate_access_predicate(
                    ast.predicate_access(&args.to_viper(context, ast)[..], predicate_name),
                    perm.to_viper(context, ast),
                ),
                expr.to_viper(context, ast),
                pos.to_viper(context, ast),
            ),
            Expr::Cond(ref guard, ref left, ref right, ref pos) => ast.cond_exp_with_pos(
                guard.to_viper(context, ast),
                left.to_viper(context, ast),
                right.to_viper(context, ast),
                pos.to_viper(context, ast),
            ),
            Expr::ForAll(ref vars, ref triggers, ref body, ref pos) => ast.forall_with_pos(
                &vars.to_viper_decl(context, ast)[..],
                &(triggers, pos).to_viper(context, ast),
                body.to_viper(context, ast),
                pos.to_viper(context, ast),
            ),
            Expr::Exists(ref vars, ref triggers, ref body, ref pos) => ast.exists_with_pos(
                &vars.to_viper_decl(context, ast)[..],
                &(triggers, pos).to_viper(context, ast),
                body.to_viper(context, ast),
                pos.to_viper(context, ast),
            ),
            Expr::LetExpr(ref var, ref expr, ref body, ref pos) => ast.let_expr_with_pos(
                var.to_viper_decl(context, ast),
                expr.to_viper(context, ast),
                body.to_viper(context, ast),
                pos.to_viper(context, ast),
            ),
            Expr::FuncApp(
                ref function_name,
                ref args,
                ref _formal_args,
                ref return_type,
                ref pos,
            ) => ast.func_app(
                function_name,
                &args.to_viper(context, ast),
                return_type.to_viper(context, ast),
                pos.to_viper(context, ast),
            ),
            Expr::DomainFuncApp(ref function, ref args, ref _pos) => {
                ast.domain_func_app(
                    function.to_viper(context, ast),
                    &args.to_viper(context, ast),
                    &[], // TODO not necessary so far
                )
            }
            /* TODO use once DomainFuncApp has been updated
            Expr::DomainFuncApp(
                ref function_name,
                ref args,
                ref formal_args,
                ref return_type,
                ref domain_name,
                ref pos,
            ) => {
                let identifier = compute_identifier(function_name, formal_args, return_type);
                ast.domain_func_app(
                    &identifier,
                    &args.to_viper(context, ast),
                    &[], // not necessary so far
                    return_type.to_viper(context, ast),
                    domain_name,
                    pos.to_viper(context, ast),
                )
            },
            */
            Expr::InhaleExhale(ref inhale_expr, ref exhale_expr, ref _pos) => ast
                .inhale_exhale_pred(
                    inhale_expr.to_viper(context, ast),
                    exhale_expr.to_viper(context, ast),
                ),
            Expr::Downcast(ref base, ..) => base.to_viper(context, ast),
            Expr::SnapApp(..) => unreachable!("unpatched snapshot operation"),
            // DEBUG: enable this version to see snap$(...) in the Viper output
            // for unpatched snapshot operations; this pushes the error to the
            // verifier, but at least allows inspecting the Viper program
            /*Expr::SnapApp(ref arg, ref pos) => {
                ast.func_app(
                    "snap$",
                    &[arg.to_viper(context, ast)],
                    self.get_type().to_viper(context, ast),
                    pos.to_viper(context, ast),
                )
            }*/
            Expr::Cast(kind, base, position) => match kind {
                CastKind::BVIntoInt(signed_size) => match signed_size {
                    BitVector::Signed(size) => {
                        unsigned_bv_to_signed_int(context, ast, *size, base, *position)
                    }
                    BitVector::Unsigned(size) => {
                        let size = lower_bitvector_size(*size);
                        ast.backend_bv_to_int(size, base.to_viper(context, ast))
                    }
                },
                CastKind::IntIntoBV(size) => {
                    let size = lower_bitvector_signed_size(*size);
                    ast.int_to_backend_bv(size, base.to_viper(context, ast))
                }
            },
        };
        if config::simplify_encoding() {
            ast.simplified_expression(expr)
        } else {
            expr
        }
    }
}

impl<'v, 'a, 'b> ToViper<'v, viper::Trigger<'v>> for (&'a Trigger, &'b Position) {
    fn to_viper(&self, context: Context, ast: &AstFactory<'v>) -> viper::Trigger<'v> {
        ast.trigger_with_pos(
            &self.0.elements().to_viper(context, ast)[..],
            self.1.to_viper(context, ast),
        )
    }
}

impl<'v, 'a, 'b> ToViper<'v, viper::Expr<'v>> for (&'a Const, &'b Position) {
    fn to_viper(&self, context: Context, ast: &AstFactory<'v>) -> viper::Expr<'v> {
        match self.0 {
            Const::Bool(true) => ast.true_lit_with_pos(self.1.to_viper(context, ast)),
            Const::Bool(false) => ast.false_lit_with_pos(self.1.to_viper(context, ast)),
            Const::Int(x) => ast.int_lit_with_pos(*x, self.1.to_viper(context, ast)),
            Const::BigInt(ref x) => ast.int_lit_from_ref_with_pos(x, self.1.to_viper(context, ast)),
            Const::Float(FloatConst::F32(val)) => ast.backend_f32_lit(*val),
            Const::Float(FloatConst::F64(val)) => ast.backend_f64_lit(*val),
            Const::BitVector(bv_const) => match bv_const.typ {
                BitVector::Signed(BitVectorSize::BV8) | BitVector::Unsigned(BitVectorSize::BV8) => {
                    ast.backend_bv8_lit_str(&bv_const.value)
                }
                BitVector::Signed(BitVectorSize::BV16)
                | BitVector::Unsigned(BitVectorSize::BV16) => {
                    ast.backend_bv16_lit_str(&bv_const.value)
                }
                BitVector::Signed(BitVectorSize::BV32)
                | BitVector::Unsigned(BitVectorSize::BV32) => {
                    ast.backend_bv32_lit_str(&bv_const.value)
                }
                BitVector::Signed(BitVectorSize::BV64)
                | BitVector::Unsigned(BitVectorSize::BV64) => {
                    ast.backend_bv64_lit_str(&bv_const.value)
                }
                BitVector::Signed(BitVectorSize::BV128)
                | BitVector::Unsigned(BitVectorSize::BV128) => {
                    ast.backend_bv128_lit_str(&bv_const.value)
                }
            },
            Const::FnPtr => ast.null_lit_with_pos(self.1.to_viper(context, ast)),
        }
    }
}

impl<'v> ToViper<'v, viper::Predicate<'v>> for Predicate {
    fn to_viper(&self, context: Context, ast: &AstFactory<'v>) -> viper::Predicate<'v> {
        match self {
            Predicate::Struct(p) => p.to_viper(context, ast),
            Predicate::Enum(p) => p.to_viper(context, ast),
            Predicate::Bodyless(name, this) => {
                ast.predicate(name, &[this.to_viper_decl(context, ast)], None)
            }
        }
    }
}

impl<'v> ToViper<'v, viper::Predicate<'v>> for StructPredicate {
    fn to_viper(&self, context: Context, ast: &AstFactory<'v>) -> viper::Predicate<'v> {
        ast.predicate(
            &self.name,
            &[self.this.to_viper_decl(context, ast)],
            self.body.as_ref().map(|b| b.to_viper(context, ast)),
        )
    }
}

impl<'v> ToViper<'v, viper::Predicate<'v>> for EnumPredicate {
    fn to_viper(&self, context: Context, ast: &AstFactory<'v>) -> viper::Predicate<'v> {
        ast.predicate(
            &self.name,
            &[self.this.to_viper_decl(context, ast)],
            Some(self.body().to_viper(context, ast)),
        )
    }
}

impl<'a, 'v> ToViper<'v, viper::Method<'v>> for &'a BodylessMethod {
    fn to_viper(&self, context: Context, ast: &AstFactory<'v>) -> viper::Method<'v> {
        ast.method(
            &self.name,
            &self.formal_args.to_viper_decl(context, ast),
            &self.formal_returns.to_viper_decl(context, ast),
            &[],
            &[],
            None,
        )
    }
}

impl<'a, 'v> ToViper<'v, viper::Function<'v>> for &'a Function {
    fn to_viper(&self, context: Context, ast: &AstFactory<'v>) -> viper::Function<'v> {
        ast.function(
            &self.get_identifier(),
            &self.formal_args.to_viper_decl(context, ast),
            self.return_type.to_viper(context, ast),
            &self.pres.to_viper(context, ast),
            &self.posts.to_viper(context, ast),
            ast.no_position(),
            self.body.as_ref().map(|b| b.to_viper(context, ast)),
        )
    }
}

impl<'a, 'v> ToViper<'v, viper::Domain<'v>> for &'a Domain {
    fn to_viper(&self, context: Context, ast: &AstFactory<'v>) -> viper::Domain<'v> {
        ast.domain(
            &self.name,
            &self.functions.to_viper(context, ast),
            &self.axioms.to_viper(context, ast),
            &self.type_vars.to_viper(context, ast),
        )
    }
}

impl<'a, 'v> ToViper<'v, viper::DomainFunc<'v>> for &'a DomainFunc {
    fn to_viper(&self, context: Context, ast: &AstFactory<'v>) -> viper::DomainFunc<'v> {
        ast.domain_func(
            &self.get_identifier(),
            &self.formal_args.to_viper_decl(context, ast),
            self.return_type.to_viper(context, ast),
            self.unique,
            &self.domain_name,
        )
    }
}

impl<'a, 'v> ToViper<'v, viper::NamedDomainAxiom<'v>> for &'a DomainAxiom {
    fn to_viper(&self, context: Context, ast: &AstFactory<'v>) -> viper::NamedDomainAxiom<'v> {
        ast.named_domain_axiom(
            &self.name,
            self.expr.to_viper(context, ast),
            &self.domain_name,
        )
    }
}

// Vectors

impl<'v> ToViper<'v, Vec<viper::Field<'v>>> for Vec<Field> {
    fn to_viper(&self, context: Context, ast: &AstFactory<'v>) -> Vec<viper::Field<'v>> {
        self.iter().map(|x| x.to_viper(context, ast)).collect()
    }
}

impl<'v, 'a, 'b> ToViper<'v, Vec<viper::Expr<'v>>> for (&'a Vec<LocalVar>, &'b Position) {
    fn to_viper(&self, context: Context, ast: &AstFactory<'v>) -> Vec<viper::Expr<'v>> {
        self.0
            .iter()
            .map(|x| (x, self.1).to_viper(context, ast))
            .collect()
    }
}

impl<'v, 'a, 'b> ToViper<'v, Vec<viper::Trigger<'v>>> for (&'a Vec<Trigger>, &'b Position) {
    fn to_viper(&self, context: Context, ast: &AstFactory<'v>) -> Vec<viper::Trigger<'v>> {
        self.0
            .iter()
            .map(|x| (x, self.1).to_viper(context, ast))
            .collect()
    }
}

impl<'v> ToViperDecl<'v, Vec<viper::LocalVarDecl<'v>>> for Vec<LocalVar> {
    fn to_viper_decl(
        &self,
        context: Context,
        ast: &AstFactory<'v>,
    ) -> Vec<viper::LocalVarDecl<'v>> {
        self.iter().map(|x| x.to_viper_decl(context, ast)).collect()
    }
}

impl<'v> ToViper<'v, Vec<viper::Domain<'v>>> for Vec<Domain> {
    fn to_viper(&self, context: Context, ast: &AstFactory<'v>) -> Vec<viper::Domain<'v>> {
        self.iter().map(|x| x.to_viper(context, ast)).collect()
    }
}

impl<'v> ToViper<'v, Vec<viper::DomainFunc<'v>>> for Vec<DomainFunc> {
    fn to_viper(&self, context: Context, ast: &AstFactory<'v>) -> Vec<viper::DomainFunc<'v>> {
        self.iter().map(|x| x.to_viper(context, ast)).collect()
    }
}

impl<'v> ToViper<'v, Vec<viper::NamedDomainAxiom<'v>>> for Vec<DomainAxiom> {
    fn to_viper(&self, context: Context, ast: &AstFactory<'v>) -> Vec<viper::NamedDomainAxiom<'v>> {
        self.iter().map(|x| x.to_viper(context, ast)).collect()
    }
}

impl<'v> ToViper<'v, Vec<viper::Type<'v>>> for Vec<Type> {
    fn to_viper(&self, context: Context, ast: &AstFactory<'v>) -> Vec<viper::Type<'v>> {
        self.iter().map(|x| x.to_viper(context, ast)).collect()
    }
}

impl<'v> ToViper<'v, Vec<viper::Expr<'v>>> for Vec<Expr> {
    fn to_viper(&self, context: Context, ast: &AstFactory<'v>) -> Vec<viper::Expr<'v>> {
        self.iter().map(|x| x.to_viper(context, ast)).collect()
    }
}

impl<'v> ToViper<'v, Vec<viper::Stmt<'v>>> for Vec<Stmt> {
    fn to_viper(&self, context: Context, ast: &AstFactory<'v>) -> Vec<viper::Stmt<'v>> {
        self.iter().map(|x| x.to_viper(context, ast)).collect()
    }
}

impl<'v> ToViper<'v, Vec<viper::Predicate<'v>>> for Vec<Predicate> {
    fn to_viper(&self, context: Context, ast: &AstFactory<'v>) -> Vec<viper::Predicate<'v>> {
        self.iter().map(|x| x.to_viper(context, ast)).collect()
    }
}

impl<'a, 'v> ToViper<'v, viper::Method<'v>> for &'a CfgMethod {
    fn to_viper(&self, context: Context, ast: &AstFactory<'v>) -> viper::Method<'v> {
        let mut blocks_ast: Vec<viper::Stmt> = vec![];
        let mut declarations: Vec<viper::Declaration> = vec![];

        for local_var in self.local_vars.iter() {
            declarations.push(local_var.to_viper_decl(context, ast).into());
        }
        for label in self.labels().iter() {
            let decl = ast.label(label, &[]);
            declarations.push(decl.into());
        }

        if config::enable_verify_only_basic_block_path() {
            let path = config::verify_only_basic_block_path();
            cfg_method_convert_basic_block_path(
                self,
                path,
                context,
                ast,
                &mut blocks_ast,
                &mut declarations,
            );
            // self.convert_basic_block_path(path, ast, &mut blocks_ast, &mut declarations);
        } else {
            // Sort blocks by label, except for the first block
            let mut blocks: Vec<_> = self.basic_blocks.iter().enumerate().skip(1).collect();
            blocks.sort_by_key(|(index, _)| index_to_label(self.basic_blocks_labels(), *index));
            blocks.insert(0, (0, &self.basic_blocks[0]));

            for (index, block) in blocks.into_iter() {
                blocks_ast.push(block_to_viper(
                    context,
                    ast,
                    self.basic_blocks_labels(),
                    block,
                    index,
                ));
                declarations.push(
                    ast.label(&index_to_label(self.basic_blocks_labels(), index), &[])
                        .into(),
                );
            }
        }
        blocks_ast.push(ast.label(RETURN_LABEL, &[]));
        declarations.push(ast.label(RETURN_LABEL, &[]).into());

        let method_body = Some(ast.seqn(&blocks_ast, &declarations));

        let mut formal_returns_decl: Vec<viper::LocalVarDecl> = vec![];
        for local_var in self.get_formal_returns() {
            formal_returns_decl.push(local_var.to_viper_decl(context, ast));
        }

        ast.method(
            &self.name(),
            &[],
            &formal_returns_decl,
            &[],
            &[],
            method_body,
        )
    }
}

fn cfg_method_convert_basic_block_path<'v>(
    cfg_method: &CfgMethod,
    mut path: Vec<String>,
    context: Context,
    ast: &'v AstFactory,
    blocks_ast: &mut Vec<viper::Stmt<'v>>,
    declarations: &mut Vec<viper::Declaration<'v>>,
) {
    path.reverse();
    let mut remaining_blocks: HashMap<_, _> = cfg_method
        .basic_blocks
        .iter()
        .enumerate()
        .map(|(index, block)| {
            (
                index_to_label(cfg_method.basic_blocks_labels(), index),
                (index, block),
            )
        })
        .collect();
    let mut current_label = index_to_label(cfg_method.basic_blocks_labels(), 0);
    while let Some((index, block)) = remaining_blocks.remove(&current_label) {
        blocks_ast.push(block_to_viper(
            context,
            ast,
            cfg_method.basic_blocks_labels(),
            block,
            index,
        ));
        declarations.push(
            ast.label(
                &index_to_label(cfg_method.basic_blocks_labels(), index),
                &[],
            )
            .into(),
        );

        let mut successors: Vec<_> = block
            .successor
            .get_following()
            .into_iter()
            .map(|ci| index_to_label(cfg_method.basic_blocks_labels(), ci.index()))
            .collect();
        assert!(!successors.is_empty());

        if successors.len() == 1 {
            current_label = successors.pop().unwrap();
        } else if let Some(next_label) = path.pop() {
            current_label = next_label;
            assert!(
                successors.contains(&current_label),
                "successors: {:?} next_label: {:?}",
                successors,
                current_label
            );
        } else {
            break;
        }
    }

    for label in config::delete_basic_blocks() {
        let (index, block) = remaining_blocks.remove(&label).unwrap();
        let fake_position = Position::default();
        let stmts: Vec<viper::Stmt> = vec![
            ast.label(&label, &[]),
            ast.inhale(
                ast.false_lit_with_pos(fake_position.to_viper(context, ast)),
                fake_position.to_viper(context, ast),
            ),
            successor_to_viper(
                context,
                ast,
                index,
                cfg_method.basic_blocks_labels(),
                &block.successor,
            ),
        ];
        blocks_ast.push(ast.seqn(&stmts, &[]));
        declarations.push(ast.label(&label, &[]).into());
    }

    for (label, (index, block)) in remaining_blocks {
        blocks_ast.push(block_to_viper(
            context,
            ast,
            cfg_method.basic_blocks_labels(),
            block,
            index,
        ));
        declarations.push(ast.label(&label, &[]).into());
    }
}

impl<'v> ToViper<'v, Vec<viper::Method<'v>>> for Vec<CfgMethod> {
    fn to_viper(&self, context: Context, ast: &AstFactory<'v>) -> Vec<viper::Method<'v>> {
        self.iter().map(|x| x.to_viper(context, ast)).collect()
    }
}

fn index_to_label(basic_block_labels: &[String], index: usize) -> String {
    basic_block_labels[index].clone()
}

fn successor_to_viper<'a>(
    context: Context,
    ast: &'a AstFactory,
    index: usize,
    basic_block_labels: &[String],
    successor: &Successor,
) -> viper::Stmt<'a> {
    match *successor {
        Successor::Undefined => panic!(
            "CFG block '{}' has no successor.",
            basic_block_labels[index].clone()
        ),
        Successor::Return => ast.goto(RETURN_LABEL),
        Successor::Goto(target) => ast.goto(&basic_block_labels[target.index()]),
        Successor::GotoSwitch(ref successors, ref default_target) => {
            let mut stmts: Vec<viper::Stmt<'a>> = vec![];
            for (test, target) in successors {
                let goto = ast.seqn(&[ast.goto(&basic_block_labels[target.index()])], &[]);
                let skip = ast.seqn(&[], &[]);
                let conditional_goto = ast.if_stmt(test.to_viper(context, ast), goto, skip);
                stmts.push(conditional_goto);
            }
            let default_goto = ast.goto(&basic_block_labels[default_target.index()]);
            stmts.push(default_goto);
            ast.seqn(&stmts, &[])
        }
    }
}

fn block_to_viper<'a>(
    context: Context,
    ast: &'a AstFactory,
    basic_block_labels: &[String],
    block: &CfgBlock,
    index: usize,
) -> viper::Stmt<'a> {
    let label = &basic_block_labels[index];
    let mut stmts: Vec<viper::Stmt> = vec![ast.label(label, &[])];
    stmts.extend(block.stmts.to_viper(context, ast));
    stmts.push(successor_to_viper(
        context,
        ast,
        index,
        basic_block_labels,
        &block.successor,
    ));
    ast.seqn(&stmts, &[])
}

fn lower_bitvector_size(size: BitVectorSize) -> viper::BvSize {
    match size {
        BitVectorSize::BV8 => viper::BvSize::BV8,
        BitVectorSize::BV16 => viper::BvSize::BV16,
        BitVectorSize::BV32 => viper::BvSize::BV32,
        BitVectorSize::BV64 => viper::BvSize::BV64,
        BitVectorSize::BV128 => viper::BvSize::BV128,
    }
}

fn lower_bitvector_signed_size(size: BitVector) -> viper::BvSize {
    match size {
        BitVector::Signed(size) | BitVector::Unsigned(size) => lower_bitvector_size(size),
    }
}

fn signed_max_for_size(size: BitVectorSize) -> u128 {
    match size {
        BitVectorSize::BV8 => i8::MAX as u128,
        BitVectorSize::BV16 => i16::MAX as u128,
        BitVectorSize::BV32 => i32::MAX as u128,
        BitVectorSize::BV64 => i64::MAX as u128,
        BitVectorSize::BV128 => i128::MAX as u128,
    }
}

fn unsigned_max_for_size(size: BitVectorSize) -> u128 {
    match size {
        BitVectorSize::BV8 => u8::MAX as u128,
        BitVectorSize::BV16 => u16::MAX as u128,
        BitVectorSize::BV32 => u32::MAX as u128,
        BitVectorSize::BV64 => u64::MAX as u128,
        BitVectorSize::BV128 => u128::MAX as u128,
    }
}

fn unsigned_bv_to_signed_int<'v>(
    context: Context,
    ast: &AstFactory<'v>,
    size: BitVectorSize,
    value: &Expr,
    pos: Position,
) -> viper::Expr<'v> {
    let viper_size = lower_bitvector_size(size);
    let signed_max_int: Expr = signed_max_for_size(size).into();
    let unsigned_max_int: Expr = unsigned_max_for_size(size).into();
    let value = ast.backend_bv_to_int(viper_size, value.to_viper(context, ast));
    let one: Expr = 1u32.into();
    ast.cond_exp_with_pos(
        ast.lt_cmp_with_pos(
            signed_max_int.to_viper(context, ast),
            value,
            pos.to_viper(context, ast),
        ),
        ast.sub_with_pos(
            ast.sub_with_pos(
                value,
                unsigned_max_int.to_viper(context, ast),
                pos.to_viper(context, ast),
            ),
            one.to_viper(context, ast),
            pos.to_viper(context, ast),
        ),
        value,
        pos.to_viper(context, ast),
    )
}<|MERGE_RESOLUTION|>--- conflicted
+++ resolved
@@ -14,11 +14,7 @@
         Program,
     },
 };
-<<<<<<< HEAD
-use log::trace;
-=======
-use log::info;
->>>>>>> f8026ff5
+use log::{info, trace};
 use prusti_utils::force_matches;
 use std::collections::HashMap;
 use viper::{self, AstFactory};
