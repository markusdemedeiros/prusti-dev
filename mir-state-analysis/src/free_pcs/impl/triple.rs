--- conflicted
+++ resolved
@@ -42,12 +42,7 @@
                     _ => unreachable!(),
                 }
             }
-<<<<<<< HEAD
-            &FakeRead(box (_, place)) |
-            &PlaceMention(box place) => self.requires_read(place),
-=======
             &FakeRead(box (_, place)) | &PlaceMention(box place) => self.requires_read(place),
->>>>>>> 878b7dab
             &SetDiscriminant { box place, .. } => self.requires_exclusive(place),
             &Deinit(box place) => {
                 // TODO: Maybe OK to also allow `Write` here?
