// © 2022, ETH Zurich
//
// This Source Code Form is subject to the terms of the Mozilla Public
// License, v. 2.0. If a copy of the MPL was not distributed with this
// file, You can obtain one at http://mozilla.org/MPL/2.0/.

use std::io;

use analysis::mir_utils::{self, PlaceImpl};
use prusti_interface::environment::borrowck::facts;
use prusti_rustc_interface::{
    data_structures::fx::{FxHashMap, FxHashSet},
    middle::{mir, ty::TyCtxt},
};

pub trait ConditionalOps<'tcx>: Sized {
    // TODO: probably better to not clone here and use something like a cow/rc pointer
    fn branch(&self, condition: ConditionValue, start: mir::BasicBlock) -> Self;
    fn join(graphs: Vec<Self>) -> Self;
}

pub trait CoreOps<'tcx> {
    fn r#move(&mut self, new: GraphNode<'tcx>, old: GraphNode<'tcx>);
    fn mutable_borrow(
        &mut self,
        from: GraphNode<'tcx>,
        loan: facts::Loan,
        to: GraphNode<'tcx>,
        mir: &mir::Body<'tcx>,
        tcx: TyCtxt<'tcx>,
    );
    fn package(&mut self, from: GraphNode<'tcx>, to: GraphNode<'tcx>) -> Vec<Annotation<'tcx>>;
    fn unwind(&mut self, killed_loans: &FxHashSet<facts::Loan>) -> GraphResult<'tcx>;
}

pub trait ToGraphviz {
    fn to_graphviz(&self, writer: &mut dyn io::Write) -> io::Result<()> {
        writeln!(writer, "digraph ReborrowingGraph {{")?;
        writeln!(writer, "rankdir=LR;")?;
        writeln!(writer, "graph [fontname=monospace];")?;
        writeln!(writer, "node [fontname=monospace];")?;
        writeln!(writer, "edge [fontname=monospace];")?;

        self.edges_to_graphviz(writer)?;

        writeln!(writer, "}}")
    }

    fn edges_to_graphviz(&self, writer: &mut dyn io::Write) -> io::Result<()>;
}

#[derive(Debug, Clone, PartialEq)]
pub enum ReborrowingGraph<'tcx> {
    Single(Graph<'tcx>),
    Branch {
        condition: ConditionId,
        graph: Box<ReborrowingGraph<'tcx>>,
    },
    Conditional {
        shared: Box<ReborrowingGraph<'tcx>>,
        start: mir::BasicBlock,
        graphs: FxHashMap<ConditionValue, ReborrowingGraph<'tcx>>,
    },
}

impl<'tcx> ConditionalOps<'tcx> for ReborrowingGraph<'tcx> {
    fn branch(&self, condition: ConditionValue, start: mir::BasicBlock) -> Self {
        Self::Branch {
            condition: ConditionId::new(condition, start),
            graph: Box::new(self.clone()),
        }
    }

    fn join(graphs: Vec<Self>) -> Self {
        let start = if let ReborrowingGraph::Branch { condition, .. } = graphs[0] {
            condition.start
        } else {
            panic!("join graphs should all be branches");
        };
        // TODO: not the nicest, should be a better way
        let shared: Graph = graphs
            .iter()
            .map(|graph| graph.shared_part())
            .cloned()
            .reduce(|acc, item| Graph {
                edges: &acc.edges & &item.edges,
                leaves: &acc.leaves & &item.leaves,
            })
            .expect("join to be on at least two graphs");
        let unshared_graphs = graphs
            .into_iter()
            .map(|graph| {
                if let ReborrowingGraph::Branch {
                    condition,
                    mut graph,
                } = graph
                {
                    graph.subtract(&shared);
                    (condition.value, *graph)
                } else {
                    panic!("join graphs should all be branches")
                }
            })
            .collect::<FxHashMap<_, _>>();

        Self::Conditional {
            shared: Box::new(ReborrowingGraph::Single(shared)),
            start,
            graphs: unshared_graphs,
        }
    }
}

impl<'tcx> CoreOps<'tcx> for ReborrowingGraph<'tcx> {
    // TODO: maybe a visitor for the core ops?
    fn r#move(&mut self, new: GraphNode<'tcx>, old: GraphNode<'tcx>) {
        match self {
            Self::Single(graph) => graph.r#move(new, old),
            Self::Branch { graph, .. } => graph.r#move(new, old),
            Self::Conditional { shared, graphs, .. } => {
                if shared.any_edge(&mut |edge| edge.comes_from(&old)) {
                    shared.r#move(new, old);
                } else {
                    for graph in graphs.values_mut() {
                        graph.r#move(new, old);
                    }
                }
            }
        }
    }

    fn mutable_borrow(
        &mut self,
        from: GraphNode<'tcx>,
        loan: facts::Loan,
        to: GraphNode<'tcx>,
        mir: &mir::Body<'tcx>,
        tcx: TyCtxt<'tcx>,
    ) {
        match self {
            Self::Single(graph) => graph.mutable_borrow(from, loan, to, mir, tcx),
            Self::Branch { graph, .. } => graph.mutable_borrow(from, loan, to, mir, tcx),
            Self::Conditional { shared, graphs, .. } => {
                if shared.any_edge(&mut |edge| edge.goes_to(&to)) {
                    shared.mutable_borrow(from, loan, to, mir, tcx)
                } else {
                    for graph in graphs.values_mut() {
                        graph.mutable_borrow(from, loan, to, mir, tcx)
                    }
                }
            }
        }
    }

    fn package(&mut self, from: GraphNode<'tcx>, to: GraphNode<'tcx>) -> Vec<Annotation<'tcx>> {
        match self {
            Self::Single(graph) => graph.package(from, to),
            Self::Branch { condition, graph } => condition.apply_to(graph.package(from, to)),
            Self::Conditional {
                shared,
                start,
                graphs,
            } => {
                if shared.any_edge(&mut |edge| edge.goes_to(&to)) {
                    shared.package(from, to)
                } else {
                    graphs
                        .iter_mut()
                        .flat_map(|(condition_value, graph)| {
                            ConditionId::new(*condition_value, *start)
                                .apply_to(graph.package(from, to))
                        })
                        .collect()
                }
            }
        }
    }

    fn unwind(&mut self, killed_loans: &FxHashSet<facts::Loan>) -> GraphResult<'tcx> {
        match self {
            Self::Single(graph) => graph.unwind(killed_loans),
            Self::Branch { condition, graph } => {
                let result = graph.unwind(killed_loans);

                GraphResult {
                    annotations: condition.apply_to(result.annotations),
                    removed: result.removed,
                    added: result.added,
                }
            }
            Self::Conditional {
                shared,
                start,
                graphs,
            } => {
                let graphs_result = graphs.iter_mut().fold(
                    GraphResult::default(),
                    |acc, (condition_value, graph)| {
                        let mut result = graph.unwind(killed_loans);
                        let condition = ConditionId::new(*condition_value, *start);

                        result.annotations = condition.apply_to(result.annotations);

                        acc.combine(result)
                    },
                );
                let shared_result = shared.unwind(killed_loans);

                shared_result.combine(graphs_result)
            }
        }
    }
}

impl<'tcx> ReborrowingGraph<'tcx> {
    fn subtract(&mut self, other: &Graph<'tcx>) {
        match self {
            Self::Single(graph) => {
                for edge in &other.edges {
                    graph.edges.remove(edge);
                }
                for leaf in &other.leaves {
                    graph.leaves.remove(leaf);
                }
            }
            Self::Branch { graph, .. } => graph.subtract(other),
            Self::Conditional { shared, graphs, .. } => {
                shared.subtract(other);
                for graph in graphs.values_mut() {
                    graph.subtract(other);
                }
            }
        }
    }

    fn any_edge(&self, pred: &mut impl FnMut(&GraphEdge<'tcx>) -> bool) -> bool {
        match self {
            Self::Single(graph) => graph.edges.iter().any(pred),
            Self::Branch { graph, .. } => graph.any_edge(pred),
            Self::Conditional { shared, graphs, .. } => {
                shared.any_edge(pred) || graphs.values().any(|graph| graph.any_edge(pred))
            }
        }
    }

    fn shared_part(&self) -> &Graph<'tcx> {
        match self {
            Self::Single(graph) => graph,
            Self::Branch { graph, .. } => graph.shared_part(),
            Self::Conditional { shared, .. } => shared.shared_part(),
        }
    }
}

impl<'tcx> ToGraphviz for ReborrowingGraph<'tcx> {
    fn edges_to_graphviz(&self, writer: &mut dyn io::Write) -> io::Result<()> {
        fn branch_to_graphviz<'tcx>(
            writer: &mut dyn io::Write,
            condition: &ConditionId,
            graph: &ReborrowingGraph<'tcx>,
        ) -> io::Result<()> {
            writeln!(writer, "subgraph \"cluster_{:?}\" {{", condition)?;
            writeln!(writer, "style=filled;")?;
            writeln!(writer, "color=lightgrey;")?;
            graph.edges_to_graphviz(writer)?;
            writeln!(writer, "label=\"{:?}\";", condition.value)?;
            writeln!(writer, "}}")
        }

        match self {
            Self::Single(graph) => graph.edges_to_graphviz(writer),
            Self::Branch { condition, graph } => branch_to_graphviz(writer, condition, graph),
            Self::Conditional {
                shared,
                start,
                graphs,
            } => {
                shared.edges_to_graphviz(writer)?;

                writeln!(writer, "subgraph \"cluster_{:?}\" {{", start)?;
                writeln!(writer, "label={:?};", format!("conditional at {:?}", start))?;
                writeln!(writer, "graph [style=dotted];")?;

                for (condition_value, graph) in graphs {
                    let condition = ConditionId::new(*condition_value, *start);
                    branch_to_graphviz(writer, &condition, graph)?;
                }

                writeln!(writer, "}}")
            }
        }
    }
}

#[derive(Debug, Clone, Copy, Eq, Hash, PartialEq)]
pub struct ConditionId {
    value: ConditionValue,
    start: mir::BasicBlock,
}

impl ConditionId {
    pub fn new(value: ConditionValue, start: mir::BasicBlock) -> Self {
        Self { value, start }
    }

    fn apply_to<'tcx>(&self, annotations: Vec<Annotation<'tcx>>) -> Vec<Annotation<'tcx>> {
        annotations
            .into_iter()
            .map(|annotation| Annotation::Conditional {
                condition: *self,
                annotation: Box::new(annotation),
            })
            .collect()
    }
}

#[derive(Debug, Clone, Copy, PartialEq, Eq, Hash)]
pub struct ConditionValue(pub u128);

<<<<<<< HEAD
#[derive(Debug, Clone, PartialEq)]
=======
#[derive(Debug, Clone, Default)]
>>>>>>> 37b8445a
pub struct Graph<'tcx> {
    edges: FxHashSet<GraphEdge<'tcx>>,
    pub leaves: FxHashSet<GraphNode<'tcx>>,
}

impl<'tcx> CoreOps<'tcx> for Graph<'tcx> {
    fn r#move(&mut self, new: GraphNode<'tcx>, old: GraphNode<'tcx>) {
        let mut edge = self
            .take_edge(|edge| edge.comes_from(&old))
            .expect("old node to be found");

        match &mut edge {
            GraphEdge::Borrow { from, .. }
            | GraphEdge::Abstract { from, .. }
            | GraphEdge::Collapsed { from, .. } => {
                *from = new;
                self.edges.insert(edge);

                self.leaves.remove(&old);
                self.leaves.insert(new);
            }
            GraphEdge::Pack { .. } => panic!("moving a pack edge is unsupported"),
        }
    }

    fn mutable_borrow(
        &mut self,
        from: GraphNode<'tcx>,
        loan: facts::Loan,
        to: GraphNode<'tcx>,
        mir: &mir::Body<'tcx>,
        tcx: TyCtxt<'tcx>,
    ) {
        let place = to;
        for i in 0..place.projection.len() {
            let node = mir::Place {
                local: place.local,
                projection: tcx.intern_place_elems(&place.projection[..i]),
            };

            if !self.edges.iter().any(|edge| edge.goes_to(&node)) {
                self.unpack(node, mir, tcx);
            }
        }

        self.leaves.remove(&to);
        self.leaves.insert(from);

        self.edges.insert(GraphEdge::Borrow {
            from,
            loans: vec![loan],
            to,
        });
    }

    fn package(&mut self, from: GraphNode<'tcx>, to: GraphNode<'tcx>) -> Vec<Annotation<'tcx>> {
        let mut curr_node = from;
        let mut final_loans = Vec::new();
        let mut final_annotations = Vec::new();

        while curr_node != to {
            let curr_edge = self
                .take_edge(|edge| edge.comes_from(&curr_node))
                .expect("node to be found");
            curr_node = *curr_edge.to();

            match curr_edge {
                GraphEdge::Borrow { loans, .. } => final_loans.extend(loans),
                GraphEdge::Pack { to, .. } => final_annotations.push(Annotation::Pack(to)),
                GraphEdge::Abstract { from, loans, to } => {
                    final_loans.extend(loans);
                    final_annotations.push(Annotation::Restore { from, to });
                }
                GraphEdge::Collapsed {
                    loans, annotations, ..
                } => {
                    final_loans.extend(loans);
                    final_annotations.extend(annotations);
                }
            }
        }

        self.edges.insert(GraphEdge::Abstract {
            from,
            loans: final_loans,
            to,
        });
        final_annotations
    }

    fn unwind(&mut self, killed_loans: &FxHashSet<facts::Loan>) -> GraphResult<'tcx> {
        self.collapse_killed(killed_loans);

        let leaves_before = self.leaves.clone();
        let annotations = leaves_before
            .iter()
            .flat_map(|leaf| self.unwind_path(*leaf))
            .collect();

        GraphResult {
            annotations,
            removed: &leaves_before - &self.leaves,
            added: &self.leaves - &leaves_before,
        }
    }
}

impl<'tcx> Graph<'tcx> {
    fn unpack(&mut self, node: GraphNode<'tcx>, mir: &mir::Body<'tcx>, tcx: TyCtxt<'tcx>) {
        let places = mir_utils::expand_struct_place(node, mir, tcx, None)
            .iter()
            .map(|p| p.to_mir_place())
            .collect::<Vec<_>>();

        self.leaves.remove(&node);
        for place in places.iter() {
            self.leaves.insert(*place);
        }

        self.edges.insert(GraphEdge::Pack {
            from: places,
            to: node,
        });
    }

    fn collapse_killed(&mut self, killed_loans: &FxHashSet<facts::Loan>) {
        // TODO: bit of a work around since you can't mutate set elements but we want sets for intersection
        //       maybe we could keep a separate list for the killed loans or a map from edges to loans
        self.edges
            .drain()
            .collect::<Vec<_>>()
            .into_iter()
            .for_each(|mut edge| {
                match &mut edge {
                    GraphEdge::Borrow { loans, .. }
                    | GraphEdge::Abstract { loans, .. }
                    | GraphEdge::Collapsed { loans, .. } => {
                        loans.retain(|loan| !killed_loans.contains(loan));
                    }
                    GraphEdge::Pack { .. } => {}
                }

                self.edges.insert(edge);
            });

        let mut collapsed_nodes = Vec::new();
        for edge in &self.edges {
            match edge {
                GraphEdge::Borrow { loans, to, .. }
                | GraphEdge::Abstract { loans, to, .. }
                | GraphEdge::Collapsed { loans, to, .. } => {
                    if loans.is_empty()
                        && self.edges.iter().any(|edge| {
                            !matches!(edge, GraphEdge::Pack { .. }) && edge.comes_from(to)
                        })
                    {
                        collapsed_nodes.push(*to);
                    }
                }
                GraphEdge::Pack { .. } => {}
            }
        }

        for node in collapsed_nodes {
            self.collapse(node);
        }
    }

    fn collapse(&mut self, node: GraphNode<'tcx>) {
        let mut final_loans = Vec::new();
        let mut final_annotations = Vec::new();

        let from_edge = self
            .take_edge(|edge| edge.goes_to(&node))
            .expect("target node to be found");
        let from = match from_edge {
            GraphEdge::Borrow { from, .. }
            | GraphEdge::Abstract { from, .. }
            | GraphEdge::Collapsed { from, .. } => from,
            GraphEdge::Pack { .. } => panic!("collapsing a pack edge is unsupported"),
        };

        let to_edge = self
            .take_edge(|edge| edge.comes_from(&node))
            .expect("from node to be found");
        let to = *to_edge.to();

        for edge in [from_edge, to_edge] {
            match edge {
                GraphEdge::Borrow { loans, .. } => final_loans.extend(loans),
                GraphEdge::Pack { .. } => panic!("collapsing a pack edge is unsupported"),
                GraphEdge::Abstract { from, loans, to } => {
                    final_loans.extend(loans);
                    final_annotations.push(Annotation::Restore { from, to });
                }
                GraphEdge::Collapsed {
                    loans, annotations, ..
                } => {
                    final_loans.extend(loans);
                    final_annotations.extend(annotations);
                }
            }
        }

        self.edges.insert(GraphEdge::Collapsed {
            from,
            loans: final_loans,
            annotations: final_annotations,
            to,
        });
    }

    fn unwind_path(&mut self, start: GraphNode<'tcx>) -> Vec<Annotation<'tcx>> {
        let mut final_annotations = Vec::new();
        let mut curr = start;

        while let Some(edge) = self.take_edge(|edge| edge.comes_from(&curr)) {
            curr = *edge.to();

            match edge {
                GraphEdge::Borrow { from, loans, to } if loans.is_empty() => {
                    self.leaves.remove(&from);
                    self.leaves.insert(to);
                }
                GraphEdge::Pack { from, to }
                    if !self.edges.iter().any(|edge| from.contains(edge.to())) =>
                {
                    self.leaves.insert(to);
                    for place in from.iter() {
                        self.leaves.remove(place);
                    }

                    final_annotations.push(Annotation::Pack(to));
                }
                GraphEdge::Abstract { from, loans, to } if loans.is_empty() => {
                    self.leaves.insert(to);
                    self.leaves.remove(&from);

                    final_annotations.push(Annotation::Restore { from, to });
                }
                GraphEdge::Collapsed {
                    from,
                    loans,
                    annotations,
                    to,
                } if loans.is_empty() => {
                    self.leaves.remove(&from);
                    self.leaves.insert(to);

                    final_annotations.extend(annotations);
                }
                _ => {
                    self.edges.insert(edge);
                    break;
                }
            }
        }

        final_annotations
    }

    fn take_edge(&mut self, pred: impl FnMut(&GraphEdge<'tcx>) -> bool) -> Option<GraphEdge<'tcx>> {
        self.edges.drain_filter(pred).next()
    }
}

impl<'tcx> ToGraphviz for Graph<'tcx> {
    fn edges_to_graphviz(&self, writer: &mut dyn io::Write) -> io::Result<()> {
        for edge in &self.edges {
            match edge {
                GraphEdge::Borrow { from, loans, to } => writeln!(
                    writer,
                    "\"{:?}\" -> \"{:?}\" [label={:?}];",
                    from,
                    to,
                    format!("loans: {:?}", loans)
                )?,
                GraphEdge::Pack { from, to } => {
                    for field in from {
                        writeln!(writer, "\"{:?}\" -> \"{:?}\" [color=blue];", field, to)?;
                    }
                }
                GraphEdge::Abstract { from, loans, to } => writeln!(
                    writer,
                    "\"{:?}\" -> \"{:?}\" [color=red,label={:?}];",
                    from,
                    to,
                    format!("loans: {:?}", loans)
                )?,
                GraphEdge::Collapsed {
                    from,
                    loans,
                    annotations,
                    to,
                } => writeln!(
                    writer,
                    "\"{:?}\" -> \"{:?}\" [color=green,label={:?}];",
                    from,
                    to,
                    format!("loans: {:?}\nannotations: {:?}", loans, annotations)
                )?,
            }
        }

        Ok(())
    }
}

#[derive(Debug, Clone, Eq, Hash, PartialEq)]
enum GraphEdge<'tcx> {
    Borrow {
        from: GraphNode<'tcx>,
        loans: Vec<facts::Loan>,
        to: GraphNode<'tcx>,
    },
    Pack {
        from: Vec<GraphNode<'tcx>>, // TODO: this should be a known size since its the fields, maybe something like a smallvec instead
        to: GraphNode<'tcx>,
    },
    Abstract {
        from: GraphNode<'tcx>,
        loans: Vec<facts::Loan>,
        to: GraphNode<'tcx>,
    },
    Collapsed {
        from: GraphNode<'tcx>,
        loans: Vec<facts::Loan>,
        annotations: Vec<Annotation<'tcx>>,
        to: GraphNode<'tcx>,
    },
}

impl<'tcx> GraphEdge<'tcx> {
    fn comes_from(&self, node: &GraphNode<'tcx>) -> bool {
        match self {
            Self::Borrow { from, .. }
            | Self::Abstract { from, .. }
            | Self::Collapsed { from, .. } => from == node,
            Self::Pack { from, .. } => from.contains(node),
        }
    }

    fn goes_to(&self, node: &GraphNode<'tcx>) -> bool {
        self.to() == node
    }

    fn to(&self) -> &GraphNode<'tcx> {
        match self {
            Self::Borrow { to, .. }
            | Self::Abstract { to, .. }
            | Self::Collapsed { to, .. }
            | Self::Pack { to, .. } => to,
        }
    }
}

#[derive(Debug, Clone, Eq, Hash, PartialEq)]
pub enum Annotation<'tcx> {
    Pack(GraphNode<'tcx>),
    Restore {
        from: GraphNode<'tcx>,
        to: GraphNode<'tcx>,
    },
    Conditional {
        condition: ConditionId,
        annotation: Box<Annotation<'tcx>>,
    },
}

pub type GraphNode<'tcx> = mir::Place<'tcx>;

#[derive(Default)]
pub struct GraphResult<'tcx> {
    annotations: Vec<Annotation<'tcx>>,
    removed: FxHashSet<GraphNode<'tcx>>,
    added: FxHashSet<GraphNode<'tcx>>,
}

impl<'tcx> GraphResult<'tcx> {
    fn combine(mut self, other: Self) -> Self {
        self.annotations.extend(other.annotations);
        self.removed.extend(other.removed);
        self.added.extend(other.added);
        self
    }
}<|MERGE_RESOLUTION|>--- conflicted
+++ resolved
@@ -317,11 +317,7 @@
 #[derive(Debug, Clone, Copy, PartialEq, Eq, Hash)]
 pub struct ConditionValue(pub u128);
 
-<<<<<<< HEAD
-#[derive(Debug, Clone, PartialEq)]
-=======
-#[derive(Debug, Clone, Default)]
->>>>>>> 37b8445a
+#[derive(Debug, Clone, Default, PartialEq)]
 pub struct Graph<'tcx> {
     edges: FxHashSet<GraphEdge<'tcx>>,
     pub leaves: FxHashSet<GraphNode<'tcx>>,
