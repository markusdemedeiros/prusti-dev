--- conflicted
+++ resolved
@@ -6,14 +6,8 @@
 
 use prusti_common::vir::Position;
 use std::collections::HashMap;
-<<<<<<< HEAD
 use rustc_span::source_map::SourceMap;
 use rustc_span::MultiSpan;
-use uuid::Uuid;
-=======
-use syntax::codemap::CodeMap;
-use syntax_pos::MultiSpan;
->>>>>>> ce53036b
 use viper::VerificationError;
 use crate::encoder::errors::PrustiError;
 use log::debug;
@@ -100,19 +94,11 @@
 
 /// The error manager
 #[derive(Clone)]
-<<<<<<< HEAD
-pub struct ErrorManager<'tcx>
- {
+pub struct ErrorManager<'tcx> {
     codemap: &'tcx SourceMap,
-    source_span: HashMap<String, MultiSpan>,
-    error_contexts: HashMap<String, ErrorCtxt>,
-=======
-pub struct ErrorManager<'tcx> {
-    codemap: &'tcx CodeMap,
     source_span: HashMap<u64, MultiSpan>,
     error_contexts: HashMap<u64, ErrorCtxt>,
     next_pos_id: u64,
->>>>>>> ce53036b
 }
 
 impl<'tcx> ErrorManager<'tcx>
@@ -142,7 +128,6 @@
                 .codemap
                 .span_to_lines(primary_span.source_callsite())
                 .unwrap();
-<<<<<<< HEAD
             if let Some(first_line_info) = lines_info.lines.get(0) {
                 let line = first_line_info.line_index as i32 + 1;
                 let column = first_line_info.start_col.0 as i32 + 1;
@@ -150,12 +135,6 @@
             } else {
                 Position::new(0, 0, pos_id.clone())
             }
-=======
-            let first_line_info = lines_info.lines.get(0).unwrap();
-            let line = first_line_info.line_index as i32 + 1;
-            let column = first_line_info.start_col.0 as i32 + 1;
-            Position::new(line, column, pos_id)
->>>>>>> ce53036b
         } else {
             Position::new(0, 0, pos_id)
         };
