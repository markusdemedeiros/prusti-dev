// © 2020, ETH Zurich
//
// This Source Code Form is subject to the terms of the Mozilla Public
// License, v. 2.0. If a copy of the MPL was not distributed with this
// file, You can obtain one at http://mozilla.org/MPL/2.0/.

<<<<<<< HEAD
use crate::encoder::mir_encoder::MirEncoder;
use crate::encoder::Encoder;
use prusti_common::vir;
use prusti_common::vir::Successor;
use prusti_common::config;
use prusti_interface::environment::Procedure;
use prusti_common::report::log;
use rustc_hir::def_id::DefId;
use rustc_middle::mir;
use ::log::trace;
=======
use encoder::{mir_encoder::MirEncoder, Encoder};
use prusti_common::{config, report::log, vir, vir::Successor};
use prusti_interface::environment::Procedure;
use rustc::{hir::def_id::DefId, mir};
>>>>>>> ce53036b

pub struct StubProcedureEncoder<'p, 'v: 'p, 'tcx: 'v>
 {
    encoder: &'p Encoder<'v, 'tcx>,
    mir: &'p mir::Body<'tcx>,
    mir_encoder: MirEncoder<'p, 'v, 'tcx>,
    def_id: DefId,
    procedure: &'p Procedure<'v, 'tcx>,
}

impl<'p, 'v: 'p, 'tcx: 'v> StubProcedureEncoder<'p, 'v, 'tcx> {
    pub fn new(encoder: &'p Encoder<'v, 'tcx>, procedure: &'p Procedure<'v, 'tcx>) -> Self {
        let def_id = procedure.get_id();
        trace!("StubProcedureEncoder constructor: {:?}", def_id);

        let mir = procedure.get_mir();

        StubProcedureEncoder {
            encoder,
            mir,
            mir_encoder: MirEncoder::new(encoder, mir, def_id),
            def_id,
            procedure,
        }
    }

    pub fn encode(self) -> vir::CfgMethod {
        trace!("Encode stub for procedure {}", self.procedure.get_def_path());

        let mut cfg_method = vir::CfgMethod::new(
            // method name
            self.encoder.encode_item_name(self.def_id),
            // formal args
            self.mir.arg_count,
            // formal returns
            vec![],
            // local vars
            vec![],
            // reserved labels
            vec![],
        );

        // Declare the formal return
        for local in self.mir.local_decls.indices().take(1) {
            let name = self.mir_encoder.encode_local_var_name(local);
            let type_name = self
                .encoder
                .encode_type_predicate_use(self.mir_encoder.get_local_ty(local)).unwrap(); // will panic if attempting to encode unsupported type
            cfg_method.add_formal_return(&name, vir::Type::TypedRef(type_name))
        }

        // Initialize a single CFG block
        let stub_cfg_block = cfg_method.add_block(
            "stub",
            vec![],
            vec![
                vir::Stmt::comment("========== stub =========="),
                // vir::Stmt::comment(format!("Name: {:?}", self.procedure.get_name())),
                vir::Stmt::comment(format!("Def path: {:?}", self.procedure.get_def_path())),
                vir::Stmt::comment(format!("Span: {:?}", self.procedure.get_span())),
            ],
        );
        cfg_method.set_successor(stub_cfg_block, Successor::Return);

        // Dump method
        if config::dump_debug_info() {
            let method_name = cfg_method.name();
            let source_path = self.encoder.env().source_path();
            let source_filename = source_path.file_name().unwrap().to_str().unwrap();

            self.encoder
                .log_vir_program_before_foldunfold(cfg_method.to_string());

            log::report_with_writer(
                "graphviz_method_stub",
                format!("{}.{}.dot", source_filename, method_name),
                |writer| cfg_method.to_graphviz(writer),
            );
        }

        cfg_method
    }
}<|MERGE_RESOLUTION|>--- conflicted
+++ resolved
@@ -4,7 +4,6 @@
 // License, v. 2.0. If a copy of the MPL was not distributed with this
 // file, You can obtain one at http://mozilla.org/MPL/2.0/.
 
-<<<<<<< HEAD
 use crate::encoder::mir_encoder::MirEncoder;
 use crate::encoder::Encoder;
 use prusti_common::vir;
@@ -15,12 +14,6 @@
 use rustc_hir::def_id::DefId;
 use rustc_middle::mir;
 use ::log::trace;
-=======
-use encoder::{mir_encoder::MirEncoder, Encoder};
-use prusti_common::{config, report::log, vir, vir::Successor};
-use prusti_interface::environment::Procedure;
-use rustc::{hir::def_id::DefId, mir};
->>>>>>> ce53036b
 
 pub struct StubProcedureEncoder<'p, 'v: 'p, 'tcx: 'v>
  {
