--- conflicted
+++ resolved
@@ -306,11 +306,7 @@
                 inhale_expr(lhs, state, predicates);
             }
 
-<<<<<<< HEAD
-            &vir::Stmt::ApplyMagicWand(vir::Expr::MagicWand(ref lhs, ref rhs, _)) => {
-=======
-            &vir::Stmt::ApplyMagicWand(vir::Expr::MagicWand(ref lhs, ref rhs), ref _pos) => {
->>>>>>> 2d6f0910
+            &vir::Stmt::ApplyMagicWand(vir::Expr::MagicWand(ref lhs, ref rhs, _), _) => {
                 exhale_expr(lhs, state, predicates);
                 inhale_expr(rhs, state, predicates);
             }
