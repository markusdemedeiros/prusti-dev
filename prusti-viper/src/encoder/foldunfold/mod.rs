--- conflicted
+++ resolved
@@ -5,28 +5,26 @@
 // file, You can obtain one at http://mozilla.org/MPL/2.0/.
 
 use self::path_ctxt::*;
-use encoder::foldunfold::action::Action;
-use encoder::foldunfold::perm::*;
-use encoder::foldunfold::permissions::*;
-use encoder::foldunfold::semantics::ApplyOnState;
-use encoder::Encoder;
-<<<<<<< HEAD
-use prusti_common::config;
-use prusti_common::report;
-=======
-use prusti_common::utils::to_string::ToString;
-use prusti_common::vir;
-use prusti_common::vir::borrows::Borrow;
-use prusti_common::vir::{CfgBlockIndex, CfgReplacer, CheckNoOpAction};
-use prusti_common::vir::{ExprFolder, FallibleExprFolder, PermAmount};
-use prusti_common::config;
-use prusti_common::report;
+use encoder::{
+    foldunfold::{action::Action, perm::*, permissions::*, semantics::ApplyOnState},
+    Encoder,
+};
+use prusti_common::{
+    config, report,
+    utils::to_string::ToString,
+    vir,
+    vir::{
+        borrows::Borrow, CfgBlockIndex, CfgReplacer, CheckNoOpAction, ExprFolder,
+        FallibleExprFolder, PermAmount,
+    },
+};
 use rustc::mir;
->>>>>>> 086ef372
-use std;
-use std::collections::{HashMap, HashSet};
-use std::mem;
-use std::ops::Deref;
+use std::{
+    self,
+    collections::{HashMap, HashSet},
+    mem,
+    ops::Deref,
+};
 
 mod action;
 mod borrows;
