--- conflicted
+++ resolved
@@ -14,11 +14,8 @@
 use prusti_common::vir;
 use std::cmp::Ordering;
 use std::collections::HashMap;
-<<<<<<< HEAD
 use log::trace;
-=======
 use std::rc::Rc;
->>>>>>> ce53036b
 
 // Note: Now every PathCtxt has its own EventLog, because a Borrow no longer unique
 // (e.g. we duplicate the evaluation of the loop condition in the encoding of loops).
