--- conflicted
+++ resolved
@@ -7,23 +7,13 @@
 use prusti_common::vir_local;
 use rustc_hash::{FxHashMap, FxHashSet};
 use rustc_span::Span;
-<<<<<<< HEAD
 use std::hash::Hash;
-use vir_crate::polymorphic::{
-    self as vir, compute_identifier, ExprWalker, FallibleExprWalker, FallibleStmtWalker,
-    FunctionIdentifier, PredicateAccessPredicate, StmtWalker, WithIdentifier,
-=======
-use std::{
-    collections::{HashMap, HashSet},
-    hash::Hash,
-};
 use vir_crate::{
     common::identifier::WithIdentifier,
     polymorphic::{
         self as vir, compute_identifier, ExprWalker, FallibleExprWalker, FallibleStmtWalker,
         FunctionIdentifier, PredicateAccessPredicate, StmtWalker,
     },
->>>>>>> 14a436f9
 };
 
 /// Determining which of the collected functions should have bodies works as
