--- conflicted
+++ resolved
@@ -3,11 +3,7 @@
 use prusti_interface::{
     specs::{
         typed,
-<<<<<<< HEAD
-        typed::{DefSpecificationMap, ProcedureSpecificationKind},
-=======
-        typed::{DefSpecificationMap, ProcedureSpecification},
->>>>>>> 8aa16903
+        typed::{DefSpecificationMap, ProcedureSpecification, ProcedureSpecificationKind},
     },
     utils::has_spec_only_attr,
 };
@@ -17,7 +13,7 @@
 use std::{cell::RefCell, hash::Hash};
 
 pub(crate) struct SpecificationsState<'tcx> {
-    specs: RefCell<Specifications<'tcx>>,
+    specs: RefCell<Specifications>,
 }
 
 impl<'tcx> SpecificationsState<'tcx> {
@@ -28,15 +24,6 @@
     }
 }
 
-<<<<<<< HEAD
-pub(crate) trait SpecificationsInterface {
-    // TODO abstract-predicates: Maybe this should be deleted (and ProcedureSpecificationKind::is_pure)
-    fn is_pure(&self, def_id: DefId) -> bool;
-
-    fn get_proc_kind(&self, def_id: DefId) -> ProcedureSpecificationKind;
-
-    fn is_trusted(&self, def_id: DefId) -> bool;
-=======
 #[derive(Copy, Clone, Debug, PartialEq, Eq, Hash)]
 pub(super) struct FunctionCallEncodingQuery<'tcx> {
     pub called_def_id: DefId,
@@ -57,9 +44,9 @@
         match self {
             SpecQuery::FunctionDefEncoding(def_id, _)
             | SpecQuery::FunctionCallEncoding(FunctionCallEncodingQuery {
-                called_def_id: def_id,
-                ..
-            })
+                                                  called_def_id: def_id,
+                                                  ..
+                                              })
             | SpecQuery::PureOrTrustedCheck(def_id, _)
             | SpecQuery::FetchSpan(def_id) => *def_id,
         }
@@ -82,9 +69,11 @@
     }
 }
 
-pub(crate) trait SpecificationsInterface<'tcx> {
+pub(crate) trait SpecificationsInterface {
+    // TODO abstract-predicates: Maybe this should be deleted (and ProcedureSpecificationKind::is_pure)
     fn is_pure(&self, def_id: DefId, substs: Option<SubstsRef<'tcx>>) -> bool;
->>>>>>> 8aa16903
+
+    fn get_proc_kind(&self, def_id: DefId) -> ProcedureSpecificationKind;
 
     fn is_trusted(&self, def_id: DefId, substs: Option<SubstsRef<'tcx>>) -> bool;
 
@@ -137,7 +126,6 @@
         result
     }
 
-<<<<<<< HEAD
     fn get_proc_kind(&self, def_id: DefId) -> ProcedureSpecificationKind {
         self.specifications_state
             .specs
@@ -148,12 +136,9 @@
             .unwrap_or(ProcedureSpecificationKind::Impure)
     }
 
-    fn is_trusted(&self, def_id: DefId) -> bool {
-=======
     fn is_trusted(&self, def_id: DefId, substs: Option<SubstsRef<'tcx>>) -> bool {
         let substs = substs.unwrap_or_else(|| self.env().identity_substs(def_id));
         let query = SpecQuery::PureOrTrustedCheck(def_id, substs);
->>>>>>> 8aa16903
         let result = self
             .specifications_state
             .specs
@@ -185,7 +170,7 @@
         self.specifications_state
             .specs
             .borrow()
-            .get_loop_spec(self.env(), &def_id)
+            .get_loop_spec(&def_id)
             .cloned()
     }
 
