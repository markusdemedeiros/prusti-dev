<<<<<<< HEAD
use crate::encoder::mir::specifications::{constraints::ConstraintResolver, interface::SpecQuery};
=======
use crate::encoder::errors::MultiSpan;
>>>>>>> 602a0a79
use log::{debug, trace};
use prusti_interface::{
    environment::Environment,
    specs::typed::{
        DefSpecificationMap, LoopSpecification, ProcedureSpecification, ProcedureSpecificationKind,
        ProcedureSpecificationKindError, Refinable, SpecificationItem,
    },
    PrustiError,
};
use rustc_hash::FxHashMap;
use rustc_hir::def_id::{DefId, LocalDefId};
use std::collections::HashMap;

/// Provides access to specifications, handling refinement if needed
pub(super) struct Specifications<'tcx> {
    user_typed_specs: DefSpecificationMap,

    /// A refinement can be different based on the query.
    /// The query can resolve to different [ProcedureSpecification]s due to ghost constraints.
    /// Since Prusti does currently not support refinements of ghost constraints, we
    /// store different refined versions for different queries.
    refined_specs: FxHashMap<SpecQuery<'tcx>, ProcedureSpecification>,
}

impl<'tcx> Specifications<'tcx> {
    pub(super) fn new(user_typed_specs: DefSpecificationMap) -> Self {
        Self {
            user_typed_specs,
            refined_specs: FxHashMap::default(),
        }
    }

    pub(super) fn get_user_typed_specs(&self) -> &DefSpecificationMap {
        &self.user_typed_specs
    }

    pub(super) fn get_extern_spec_map(&self) -> &HashMap<DefId, LocalDefId> {
        &self.get_user_typed_specs().extern_specs
    }

    pub(super) fn get_loop_spec<'a, 'env: 'a>(
        &'a self,
        _env: &'env Environment<'tcx>,
        query: SpecQuery<'tcx>,
    ) -> Option<&'a LoopSpecification> {
        trace!("Get loop specs of {:?}", query);
        self.user_typed_specs
            .get_loop_spec(&query.called_def_id)
            .map(|spec| &spec.base_spec)
    }

    pub(super) fn get_and_refine_proc_spec<'a, 'env: 'a>(
        &'a mut self,
        env: &'env Environment<'tcx>,
        query: SpecQuery<'tcx>,
    ) -> Option<&'a ProcedureSpecification> {
        trace!("Get procedure specs of {:?}", query);

        // Refinement (if needed)
<<<<<<< HEAD
        if !self.is_refined(query) {
            if let Some((trait_def_id, trait_substs)) =
                env.find_trait_method_substs(query.called_def_id, query.call_substs)
            {
                let trait_query = query.adapt_to_call(trait_def_id, trait_substs);
                let refined = self.perform_proc_spec_refinement(env, query, trait_query);
=======
        if !self.is_refined(def_id) {
            if let Some(trait_def_id) = env.find_trait_method(def_id) {
                let refined = self.perform_proc_spec_refinement(def_id, trait_def_id, env);
>>>>>>> 602a0a79
                assert!(
                    refined.is_some(),
                    "Could not perform refinement for {:?}",
                    query
                );
                return refined;
            }
        }

        self.get_proc_spec(env, query)
    }

<<<<<<< HEAD
    fn perform_proc_spec_refinement<'a, 'env: 'a>(
        &'a mut self,
        env: &'env Environment<'tcx>,
        impl_query: SpecQuery<'tcx>,
        trait_query: SpecQuery<'tcx>,
    ) -> Option<&'a ProcedureSpecification> {
=======
    fn perform_proc_spec_refinement<'tcx>(
        &mut self,
        of_def_id: DefId,
        with_trait_def_id: DefId,
        env: &Environment<'tcx>,
    ) -> Option<&ProcedureSpecification> {
>>>>>>> 602a0a79
        debug!(
            "Refining specs of {:?} with specs of {:?}",
            impl_query, trait_query
        );

        let impl_spec = self
            .get_proc_spec(env, impl_query)
            .cloned()
            .unwrap_or_else(ProcedureSpecification::empty);

        let trait_spec = self.get_proc_spec(env, trait_query);

        let refined = if let Some(trait_spec_set) = trait_spec {
            impl_spec.refine(trait_spec_set)
        } else {
            impl_spec
        };

<<<<<<< HEAD
        self.refined_specs.insert(impl_query, refined);
        self.get_proc_spec(env, impl_query)
=======
        self.validate_refined_kind(of_def_id, with_trait_def_id, &refined.kind, env);

        debug!("Refined: {:?}", refined);
        self.refined_specs.insert(of_def_id, refined);
        self.get_proc_spec(of_def_id)
>>>>>>> 602a0a79
    }

    fn get_proc_spec<'a, 'env: 'a>(
        &'a self,
        env: &'env Environment<'tcx>,
        query: SpecQuery<'tcx>,
    ) -> Option<&'a ProcedureSpecification> {
        self.refined_specs.get(&query).or_else(|| {
            self.user_typed_specs
                .get_proc_spec(&query.called_def_id)
                .and_then(|spec| spec.resolve_emit_err(env, &query))
        })
    }

    fn is_refined(&self, query: SpecQuery) -> bool {
        self.refined_specs.contains_key(&query)
    }

    /// Validates refinement and reports proper errors
    fn validate_refined_kind<'tcx>(
        &self,
        impl_proc_def_id: DefId,
        trait_proc_def_id: DefId,
        kind: &SpecificationItem<ProcedureSpecificationKind>,
        env: &Environment<'tcx>,
    ) {
        match kind.validate() {
            Ok(()) => (),
            Err(ProcedureSpecificationKindError::InvalidSpecKindRefinement(
                base_kind,
                refined_kind,
            )) => {
                let impl_method_span = env.tcx().def_span(impl_proc_def_id);

                let trait_def_id = env.tcx().trait_of_item(trait_proc_def_id).unwrap();
                let trait_span = env.tcx().def_span(trait_def_id);
                let trait_name = env.tcx().def_path_str(trait_def_id);
                let trait_method_name = env.tcx().def_path_str(trait_proc_def_id);
                let impl_method_name = env.tcx().def_path_str(impl_proc_def_id);

                PrustiError::incorrect(
                    format!(
                        "Invalid specification kind for procedure '{}'",
                        impl_method_name
                    ),
                    MultiSpan::from_span(impl_method_span),
                )
                .add_note("Procedures can be predicates, pure or impure", None)
                .add_note(
                    format!("This procedure is of kind '{}'", refined_kind).as_str(),
                    None,
                )
                .add_note(
                    format!(
                        "This procedure refines a function declared on '{}'",
                        trait_name
                    )
                    .as_str(),
                    Some(trait_span),
                )
                .add_note(
                    format!(
                        "However, '{}' is of kind '{}'",
                        trait_method_name, base_kind
                    )
                    .as_str(),
                    None,
                )
                .add_note(
                    format!(
                        "Try to convert '{}' into a procedure of kind '{}'",
                        impl_method_name, base_kind
                    ),
                    Some(impl_method_span),
                )
                .emit(env);
            }
        }
    }
}<|MERGE_RESOLUTION|>--- conflicted
+++ resolved
@@ -1,8 +1,7 @@
-<<<<<<< HEAD
-use crate::encoder::mir::specifications::{constraints::ConstraintResolver, interface::SpecQuery};
-=======
-use crate::encoder::errors::MultiSpan;
->>>>>>> 602a0a79
+use crate::encoder::{
+    errors::MultiSpan,
+    mir::specifications::{constraints::ConstraintResolver, interface::SpecQuery},
+};
 use log::{debug, trace};
 use prusti_interface::{
     environment::Environment,
@@ -62,18 +61,12 @@
         trace!("Get procedure specs of {:?}", query);
 
         // Refinement (if needed)
-<<<<<<< HEAD
         if !self.is_refined(query) {
             if let Some((trait_def_id, trait_substs)) =
                 env.find_trait_method_substs(query.called_def_id, query.call_substs)
             {
                 let trait_query = query.adapt_to_call(trait_def_id, trait_substs);
                 let refined = self.perform_proc_spec_refinement(env, query, trait_query);
-=======
-        if !self.is_refined(def_id) {
-            if let Some(trait_def_id) = env.find_trait_method(def_id) {
-                let refined = self.perform_proc_spec_refinement(def_id, trait_def_id, env);
->>>>>>> 602a0a79
                 assert!(
                     refined.is_some(),
                     "Could not perform refinement for {:?}",
@@ -86,21 +79,12 @@
         self.get_proc_spec(env, query)
     }
 
-<<<<<<< HEAD
     fn perform_proc_spec_refinement<'a, 'env: 'a>(
         &'a mut self,
         env: &'env Environment<'tcx>,
         impl_query: SpecQuery<'tcx>,
         trait_query: SpecQuery<'tcx>,
     ) -> Option<&'a ProcedureSpecification> {
-=======
-    fn perform_proc_spec_refinement<'tcx>(
-        &mut self,
-        of_def_id: DefId,
-        with_trait_def_id: DefId,
-        env: &Environment<'tcx>,
-    ) -> Option<&ProcedureSpecification> {
->>>>>>> 602a0a79
         debug!(
             "Refining specs of {:?} with specs of {:?}",
             impl_query, trait_query
@@ -119,16 +103,16 @@
             impl_spec
         };
 
-<<<<<<< HEAD
+        self.validate_refined_kind(
+            env,
+            impl_query.called_def_id,
+            trait_query.called_def_id,
+            &refined.kind,
+        );
+
+        debug!("Refined: {:?}", refined);
         self.refined_specs.insert(impl_query, refined);
         self.get_proc_spec(env, impl_query)
-=======
-        self.validate_refined_kind(of_def_id, with_trait_def_id, &refined.kind, env);
-
-        debug!("Refined: {:?}", refined);
-        self.refined_specs.insert(of_def_id, refined);
-        self.get_proc_spec(of_def_id)
->>>>>>> 602a0a79
     }
 
     fn get_proc_spec<'a, 'env: 'a>(
@@ -148,12 +132,12 @@
     }
 
     /// Validates refinement and reports proper errors
-    fn validate_refined_kind<'tcx>(
+    fn validate_refined_kind(
         &self,
+        env: &Environment<'tcx>,
         impl_proc_def_id: DefId,
         trait_proc_def_id: DefId,
         kind: &SpecificationItem<ProcedureSpecificationKind>,
-        env: &Environment<'tcx>,
     ) {
         match kind.validate() {
             Ok(()) => (),
