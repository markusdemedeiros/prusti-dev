--- conflicted
+++ resolved
@@ -4,7 +4,6 @@
 // License, v. 2.0. If a copy of the MPL was not distributed with this
 // file, You can obtain one at http://mozilla.org/MPL/2.0/.
 
-<<<<<<< HEAD
 use encoder::vir::Program;
 use encoder::Encoder;
 use prusti_common::config;
@@ -19,7 +18,6 @@
 use std::path::PathBuf;
 use verification_service::ViperBackendConfig;
 use viper::{self, AstFactory, VerificationBackend, Viper};
-=======
 use encoder::Encoder;
 use prusti_common::vir::{self, optimisations, ToViper, ToViperDecl};
 use prusti_filter::validators::Validator;
@@ -34,7 +32,6 @@
 use std::path::PathBuf;
 use std::time::Instant;
 use viper::{self, VerificationBackend, Viper};
->>>>>>> 086ef372
 
 /// A verifier builder is an object that lives entire program's
 /// lifetime, has no mutable state, and is responsible for constructing
@@ -48,20 +45,12 @@
 
 impl VerifierBuilder {
     pub fn new() -> Self {
-<<<<<<< HEAD
         Self::new_with_backend(VerificationBackend::from_str(&config::viper_backend()))
     }
 
     pub fn new_with_backend(backend: VerificationBackend) -> Self {
         Self {
             viper: Viper::new_with_args(config::extra_jvm_args(), backend),
-=======
-        VerifierBuilder {
-            viper: Viper::new_with_args(
-                config::extra_jvm_args(),
-                VerificationBackend::from_str(&config::viper_backend()),
-            ),
->>>>>>> 086ef372
         }
     }
 
@@ -197,60 +186,11 @@
                 info!(" - {} from {:?} ({})", proc_name, proc_span, proc_def_path);
             }
 
-<<<<<<< HEAD
             // Report support status
             if config::report_support_status() {
                 for &proc_id in &task.procedures {
                     // Do some checks
                     let is_pure_function = self.env.has_attribute_name(proc_id, "pure");
-=======
-        for &proc_id in task.procedures.iter().rev() {
-            self.encoder.queue_procedure_encoding(proc_id);
-        }
-        self.encoder.process_encoding_queue();
-
-        let encoding_errors_count = self.encoder.count_encoding_errors();
-
-        let duration = start.elapsed();
-        info!(
-            "Encoding to Viper successful ({}.{} seconds)",
-            duration.as_secs(),
-            duration.subsec_millis() / 10
-        );
-        let start = Instant::now();
-
-        let program = {
-            let ast = &self.ast_factory;
-
-            let domains = self.encoder.get_used_viper_domains();
-            let fields = self.encoder.get_used_viper_fields().to_viper(ast);
-            let builtin_methods = self.encoder.get_used_builtin_methods();
-            let mut methods = self.encoder.get_used_viper_methods();
-            let mut functions = self.encoder.get_used_viper_functions();
-            if config::simplify_encoding() {
-                let (new_methods, new_functions) =
-                    optimisations::functions::inline_constant_functions(methods, functions);
-                methods = new_methods
-                    .into_iter()
-                    .map(|m| {
-                        let purified = optimisations::methods::purify_vars(m);
-                        optimisations::folding::FoldingOptimiser::optimise(purified)
-                    })
-                    .collect();
-                functions = new_functions
-                    .into_iter()
-                    .map(|f| optimisations::folding::FoldingOptimiser::optimise(f))
-                    .collect();
-            }
-            let mut viper_functions: Vec<_> =
-                functions.into_iter().map(|f| f.to_viper(ast)).collect();
-            let mut viper_methods: Vec<_> = methods.into_iter().map(|m| m.to_viper(ast)).collect();
-            viper_methods.extend(builtin_methods.into_iter().map(|m| m.to_viper(ast)));
-            let mut predicates = self.encoder.get_used_viper_predicates().to_viper(ast);
-            if config::verify_only_preamble() {
-                viper_methods = Vec::new();
-            }
->>>>>>> 086ef372
 
                     let support_status = if is_pure_function {
                         validator.pure_function_support_status(proc_id)
@@ -258,98 +198,16 @@
                         validator.procedure_support_status(proc_id)
                     };
 
-<<<<<<< HEAD
                     support_status.report_support_status(&self.env, is_pure_function, false);
                 }
             }
-=======
-            // Add a function that represents the symbolic read permission amount.
-            viper_functions.push(ast.function(
-                "read$",
-                &[],
-                ast.perm_type(),
-                &[],
-                &[
-                    ast.lt_cmp(ast.no_perm(), ast.result(ast.perm_type())),
-                    ast.lt_cmp(ast.result(ast.perm_type()), ast.full_perm()),
-                ],
-                ast.no_position(),
-                None,
-            ));
-
-            // Add a predicate that represents the dead loan token.
-            predicates.push(
-                ast.predicate(
-                    "DeadBorrowToken$",
-                    &[vir::LocalVar {
-                        name: "borrow".to_string(),
-                        typ: vir::Type::Int,
-                    }
-                    .to_viper_decl(ast)],
-                    None,
-                ),
-            );
-
-            ast.program(
-                &domains,
-                &fields,
-                &viper_functions,
-                &predicates,
-                &viper_methods,
-            )
-        };
-
-        if config::dump_viper_program() {
-            // Dump Viper program
-            let source_path = self.env.source_path();
-            let source_filename = source_path.file_name().unwrap().to_str().unwrap();
-            let mut dump_path = PathBuf::from("viper_program");
-            let num_parents = config::num_parents_for_dumps();
-            if num_parents > 0 {
-                // Take `num_parents` parent folders and add them to `dump_path`
-                let mut components = vec![];
-                if let Some(abs_parent_path) = canonicalize(&source_path)
-                    .ok()
-                    .and_then(|full_path| full_path.parent().map(|parent| parent.to_path_buf()))
-                {
-                    components.extend(
-                        abs_parent_path
-                            .ancestors()
-                            .flat_map(|path| path.file_name())
-                            .take(num_parents as usize)
-                            .map(|x| x.to_os_string())
-                            .collect::<Vec<_>>()
-                            .into_iter()
-                            .rev(),
-                    );
-                } else {
-                    components.push(OsString::from("io_error"))
-                }
-                for component in components {
-                    dump_path.push(component);
-                }
-            }
-            info!("Dumping Viper program to the {:?} folder", dump_path);
-            log::report(
-                dump_path.to_str().unwrap(),
-                format!("{}.vpr", source_filename),
-                self.ast_utils.pretty_print(program),
-            );
-        }
-
-        let duration = start.elapsed();
-        info!(
-            "Construction of JVM objects successful ({}.{} seconds)",
-            duration.as_secs(),
-            duration.subsec_millis() / 10
-        );
-        let start = Instant::now();
->>>>>>> 086ef372
 
             for &proc_id in task.procedures.iter().rev() {
                 self.encoder.queue_procedure_encoding(proc_id);
             }
             self.encoder.process_encoding_queue();
+
+            let encoding_errors_count = self.encoder.count_encoding_errors();
         });
 
         let mut program = self.encoder.get_viper_program();
@@ -374,21 +232,9 @@
 
             for verification_error in verification_errors {
                 debug!("Verification error: {:?}", verification_error);
-<<<<<<< HEAD
-                let compilation_error =
-                    error_manager.translate_verification_error(&verification_error);
-                debug!("Compilation error: {:?}", compilation_error);
-                self.env.span_err_with_help_and_note(
-                    compilation_error.span,
-                    &format!("[Prusti] {}", compilation_error.message),
-                    &compilation_error.help,
-                    &compilation_error.note,
-                );
-=======
                 let prusti_error = error_manager.translate_verification_error(&verification_error);
                 debug!("Prusti error: {:?}", prusti_error);
                 prusti_error.emit(self.env);
->>>>>>> 086ef372
             }
             VerificationResult::Failure
         }
