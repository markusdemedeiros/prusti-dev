// This Source Code Form is subject to the terms of the Mozilla Public
// License, v. 2.0. If a copy of the MPL was not distributed with this
// file, You can obtain one at http://mozilla.org/MPL/2.0/.

use viper::{self, Viper, Stmt, Expr, VerificationError, CfgMethod};
use viper::{Domain, Field, Function, Predicate, Method};
use viper::AstFactory;
use viper::utils::ExprIterator;
use rustc::mir;
use rustc::ty;
use prusti_interface::environment::ProcedureImpl;
use prusti_interface::data::ProcedureDefId;
use prusti_interface::environment::Environment;
use prusti_interface::environment::Procedure;
use std::collections::HashMap;
use viper::CfgBlockIndex;
use prusti_interface::environment::BasicBlockIndex;
use rustc::mir::TerminatorKind;
use viper::Successor;
use rustc::middle::const_val::ConstVal;
use encoder::Encoder;
use encoder::borrows::{compute_procedure_contract, ProcedureContractMirDef, ProcedureContract};
use encoder::utils::*;
use rustc_data_structures::indexed_vec::Idx;
use rustc::ty::layout::LayoutOf;
use encoder::places::{Local, LocalVariableManager, Place};

static PRECONDITION_LABEL: &'static str = "pre";

pub struct ProcedureEncoder<'p, 'v: 'p, 'r: 'v, 'a: 'r, 'tcx: 'a> {
    encoder: &'p Encoder<'v, 'r, 'a, 'tcx>,
    proc_def_id: ProcedureDefId,
    procedure: &'p ProcedureImpl<'a, 'tcx>,
    mir: &'p mir::Mir<'tcx>,
    cfg_method: CfgMethod<'v, 'p>,
    locals: LocalVariableManager<'tcx>,
}

impl<'p, 'v: 'p, 'r: 'v, 'a: 'r, 'tcx: 'a> ProcedureEncoder<'p, 'v, 'r, 'a, 'tcx> {
    pub fn new(encoder: &'p Encoder<'v, 'r, 'a, 'tcx>, procedure: &'p ProcedureImpl<'a, 'tcx>) -> Self {
        let mut cfg_method = encoder.cfg_factory().new_cfg_method(
            // method name
            encoder.encode_procedure_name(procedure.get_id()),
            // formal args
            vec![],
            // formal returns
            vec![],
            // local vars
            vec![],
        );

        let mir = procedure.get_mir();
        let locals = LocalVariableManager::new(&mir.local_decls);

        ProcedureEncoder {
            encoder,
            proc_def_id: procedure.get_id(),
            procedure,
            mir: mir,
            cfg_method,
            locals: locals,
        }
    }

    fn encode_statement(&mut self, stmt: &mir::Statement<'tcx>) -> Vec<Stmt<'v>> {
        debug!("Encode statement '{:?}'", stmt);
        let ast = self.encoder.ast_factory();
        let mut stmts: Vec<Stmt> = vec![];

        match stmt.kind {
            mir::StatementKind::StorageDead(_) |
            mir::StatementKind::StorageLive(_) |
            mir::StatementKind::EndRegion(_) => stmts,

            mir::StatementKind::Assign(ref lhs, ref rhs) => {
                let (encoded_lhs, ty, _) = self.encode_place(lhs);
                match rhs {
                    &mir::Rvalue::Use(ref operand) => {
                        let (_, encoded_value, effects_before, effects_after) = self.encode_operand(operand);
                        stmts.extend(effects_before);
                        stmts.push(
                            ast.assign(
                                encoded_lhs,
                                encoded_value,
                                self.is_place_encoded_as_local_var(lhs)
                            )
                        );
                        stmts.extend(effects_after);
                        stmts
                    },

                    &mir::Rvalue::BinaryOp(op, ref left, ref right) => {
                        let (encoded_left, effects_after_left) = self.eval_operand(left);
                        let (encoded_right, effects_after_right) = self.eval_operand(right);
                        let field = self.encoder.encode_value_field(ty);
                        let encoded_value = self.encode_bin_op_value(op, encoded_left, encoded_right);
                        stmts.push(
                            ast.field_assign(
                                ast.field_access(
                                    encoded_lhs,
                                    field
                                ),
                                encoded_value,
                            )
                        );
                        stmts.extend(effects_after_left);
                        stmts.extend(effects_after_right);
                        stmts
                    },

                    &mir::Rvalue::CheckedBinaryOp(op, ref left, ref right) => {
                        let (encoded_left, effects_after_left) = self.eval_operand(left);
                        let (encoded_right, effects_after_right) = self.eval_operand(right);
                        let encoded_value = self.encode_bin_op_value(op, encoded_left, encoded_right);
                        let encoded_check = self.encode_bin_op_check(op, encoded_left, encoded_right);
                        let elems = if let ty::TypeVariants::TyTuple(ref x) = ty.sty { x } else { unreachable!() };
                        let value_field = self.encoder.encode_ref_field("tuple_0");
                        let value_field_value = self.encoder.encode_value_field(elems[0]);
                        let check_field = self.encoder.encode_ref_field("tuple_1");
                        let check_field_value = self.encoder.encode_value_field(elems[1]);
                        stmts.push(
                            ast.field_assign(
                                ast.field_access(
                                    ast.field_access(
                                        encoded_lhs,
                                        value_field
                                    ),
                                    value_field_value
                                ),
                                encoded_value,
                            )
                        );
                        stmts.push(
                            ast.field_assign(
                                ast.field_access(
                                    ast.field_access(
                                        encoded_lhs,
                                        check_field
                                    ),
                                    check_field_value
                                ),
                                encoded_check,
                            )
                        );
                        stmts.extend(effects_after_left);
                        stmts.extend(effects_after_right);
                        stmts
                    },

                    &mir::Rvalue::UnaryOp(op, ref operand) => unimplemented!("{:?}", rhs),

                    &mir::Rvalue::NullaryOp(op, ref ty) => unimplemented!("{:?}", rhs),

                    &mir::Rvalue::Discriminant(ref src) => {
                        let discr_var_name = self.cfg_method.add_fresh_local_var(ast.ref_type());
                        let discr_var = ast.local_var(&discr_var_name, ast.ref_type());
                        stmts.extend(
                            self.encode_allocation(discr_var, ty, true)
                        );
                        let int_field = self.encoder.encode_value_field(ty);
                        let discr_field = self.encoder.encode_discriminant_field().1;
                        let (encoded_src, _, _) = self.encode_place(src);
                        stmts.push(
                            ast.assign(
                                encoded_lhs,
                                discr_var,
                                self.is_place_encoded_as_local_var(lhs)
                            )
                        );
                        stmts.push(
                            ast.field_assign(
                                ast.field_access(
                                    encoded_lhs,
                                    int_field
                                ),
                                ast.field_access(
                                    encoded_src,
                                    discr_field
                                )
                            )
                        );
                        stmts
                    }

                    &mir::Rvalue::Aggregate(ref aggregate, ref operands) => {
                        let (encoded_value, before_stmts) = self.encode_assign_aggregate(ty, aggregate, operands);
                        stmts.extend(before_stmts);
                        stmts.push(
                            ast.assign(
                                encoded_lhs,
                                encoded_value,
                                self.is_place_encoded_as_local_var(lhs)
                            )
                        );
                        stmts
                    }

                    &mir::Rvalue::Ref(ref region, borrow_kind, ref place) => {
                        let ref_var_name = self.cfg_method.add_fresh_local_var(ast.ref_type());
                        let ref_var = ast.local_var(&ref_var_name, ast.ref_type());
                        stmts.extend(
                            self.encode_allocation(ref_var, ty, true)
                        );
                        let field = self.encoder.encode_value_field(ty);
                        let (encoded_value, _, _) = self.encode_place(place);
                        stmts.push(
                            ast.assign(
                                encoded_lhs,
                                ref_var,
                                self.is_place_encoded_as_local_var(lhs)
                            )
                        );
                        stmts.push(
                            ast.field_assign(
                                ast.field_access(
                                    encoded_lhs,
                                    field
                                ),
                                encoded_value,
                            )
                        );
                        stmts
                    }

                    ref x => unimplemented!("{:?}", x)
                }
            },

            ref x => unimplemented!("{:?}", x)
        }
    }

    fn encode_terminator(&mut self, term: &mir::Terminator<'tcx>,
                         cfg_blocks: &HashMap<BasicBlockIndex, CfgBlockIndex>,
                         spec_cfg_block: CfgBlockIndex,
                         abort_cfg_block: CfgBlockIndex,
                         return_cfg_block: CfgBlockIndex) -> (Vec<Stmt<'v>>, Successor<'v>) {
        trace!("Encode terminator '{:?}'", term.kind);
        let ast = self.encoder.ast_factory();
        let mut stmts: Vec<Stmt> = vec![];

        match term.kind {
            TerminatorKind::Return => {
                (stmts, Successor::Goto(return_cfg_block))
            },

            TerminatorKind::Goto { target } => {
                let target_cfg_block = cfg_blocks.get(&target).unwrap_or(&spec_cfg_block);
                (stmts, Successor::Goto(*target_cfg_block))
            },

            TerminatorKind::SwitchInt { ref targets, ref discr, ref values, switch_ty } => {
                trace!("SwitchInt ty '{:?}', discr '{:?}', values '{:?}'", switch_ty, discr, values);
                let mut cfg_targets: Vec<(Expr, CfgBlockIndex)> = vec![];
                let discr_var = if (switch_ty.sty == ty::TypeVariants::TyBool) {
                    let discr_var_name = self.cfg_method.add_fresh_local_var(ast.bool_type());
                    ast.local_var(&discr_var_name, ast.bool_type())
                } else {
                    let discr_var_name = self.cfg_method.add_fresh_local_var(ast.int_type());
                    ast.local_var(&discr_var_name, ast.int_type())
                };
                let (discr_tmp_val, effect_stmts) = self.eval_operand(discr);
                stmts.push(
                    ast.local_var_assign(
                        discr_var,
                        discr_tmp_val
                    )
                );
                stmts.extend(
                    effect_stmts
                );
                for (i, &value) in values.iter().enumerate() {
                    let target = targets[i as usize];
                    // Convert int to bool, if required
                    let viper_guard = if (switch_ty.sty == ty::TypeVariants::TyBool) {
                        if value == 0 {
                            // If discr is 0 (false)
                            ast.not(discr_var)
                        } else {
                            // If discr is not 0 (true)
                            discr_var
                        }
                    } else {
                        ast.eq_cmp(
                            discr_var,
                            ast.int_lit(value as i32)
                        )
                    };
                    let target_cfg_block = cfg_blocks.get(&target).unwrap_or(&spec_cfg_block);
                    cfg_targets.push((viper_guard, *target_cfg_block))
                }
                let default_target = targets[values.len()];
                let cfg_default_target = cfg_blocks.get(&default_target).unwrap_or(&spec_cfg_block);
                (stmts, Successor::GotoSwitch(cfg_targets, *cfg_default_target))
            },

            TerminatorKind::Unreachable => {
                (stmts, Successor::Unreachable)
            },

            TerminatorKind::Abort => {
                (stmts, Successor::Goto(abort_cfg_block))
            },

            TerminatorKind::Drop { ref target, unwind, .. } => {
                let target_cfg_block = cfg_blocks.get(&target).unwrap_or(&spec_cfg_block);
                (stmts, Successor::Goto(*target_cfg_block))
            },

            TerminatorKind::FalseEdges { ref real_target, ref imaginary_targets } => {
                let target_cfg_block = cfg_blocks.get(&real_target).unwrap_or(&spec_cfg_block);
                (stmts, Successor::Goto(*target_cfg_block))
            },

            TerminatorKind::FalseUnwind { real_target, unwind } => {
                let target_cfg_block = cfg_blocks.get(&real_target).unwrap_or(&spec_cfg_block);
                (stmts, Successor::Goto(*target_cfg_block))
            },

            TerminatorKind::DropAndReplace { ref target, unwind, ref location, ref value } => {
                let (encoded_loc, _, _) = self.encode_place(location);
                let (_, encoded_value, effects_before, effects_after) = self.encode_operand(value);
                stmts.extend(effects_before);
                if (self.is_place_encoded_as_local_var(location)) {
                    stmts.push(
                        ast.local_var_assign(encoded_loc, encoded_value)
                    );
                } else {
                    stmts.push(
                        ast.field_assign(encoded_loc, encoded_value)
                    );
                }
                stmts.extend(effects_after);
                let target_cfg_block = cfg_blocks.get(&target).unwrap_or(&spec_cfg_block);
                (stmts, Successor::Goto(*target_cfg_block))
            },

            TerminatorKind::Call {
                ref args,
                ref destination,
                func: mir::Operand::Constant(
                    box mir::Constant {
                        literal: mir::Literal::Value {
                            value: &ty::Const {
                                val: ConstVal::Unevaluated(def_id, _),
                                ..
                            }
                        },
                        ..
                    }
                ),
                ..
            } => {
                let ast = self.encoder.ast_factory();
                let func_proc_name: &str = &self.encoder.env().get_item_name(def_id);
                match func_proc_name {
                    "prusti_contracts::internal::__assertion" => {
                        // This is a Prusti loop invariant
                        unreachable!();
                    },
                    "std::rt::begin_panic" => {
                        // This is called when a Rust assertion fails
                        stmts.push(ast.comment(&format!("Rust panic - {:?}", args[0])));
                        stmts.push(ast.assert(ast.false_lit(), ast.no_position()));
                    },
                    _ => {
                    let mut stmts_after: Vec<Stmt> = vec![];
                    let mut arg_vars = Vec::new();

                    for operand in args.iter() {
                        let (arg_var, _, effects_before, effects_after) = self.encode_operand(operand);
                        arg_vars.push(arg_var);
                        stmts.extend(effects_before);
                        stmts_after.extend(effects_after);
                    }

                    let mut encoded_targets = Vec::new();
                    let target = {
                        let &(ref target_place, _) = destination.as_ref().unwrap();
                        let (src, ty, _) = self.encode_place(target_place);
                        let local = self.locals.get_fresh(ty);
                        let viper_local = self.encode_prusti_local(local);
                        stmts_after.push(ast.assign(src, viper_local,
                                                    self.is_place_encoded_as_local_var(target_place)));
                        encoded_targets.push(viper_local);
                        local
                    };

                    let mut procedure_contract = self.encoder
                        .get_procedure_contract_for_call(def_id, &arg_vars, target);

                    let label = self.cfg_method.get_fresh_label_name();
                    stmts.push(ast.label(&label, &[]));

                    let precondition = self.encode_precondition_expr(&procedure_contract);
                    stmts.push(ast.exhale(precondition, ast.no_position()));

                    stmts.push(ast.method_call(
                        &self.encoder.encode_procedure_name(def_id),
                        &[],
                        &encoded_targets
                    ));

                    let postcondition = self.encode_postcondition_expr(&procedure_contract, &label);
                    stmts.push(ast.inhale(postcondition, ast.no_position()));

                    stmts.extend(stmts_after);
                    }
                }

                if let &Some((_, target)) = destination {
                    let target_cfg_block = cfg_blocks.get(&target).unwrap_or(&spec_cfg_block);
                    (stmts, Successor::Goto(*target_cfg_block))
                } else {
                    (stmts, Successor::Unreachable)
                }
            },

            TerminatorKind::Call { .. } => {
                // Other kind of calls?
                unimplemented!()
            },

            TerminatorKind::Assert { ref cond, expected, ref target, .. } => {
                trace!("Assert cond '{:?}', expected '{:?}'", cond, expected);
                let mut cfg_targets: Vec<(Expr, CfgBlockIndex)> = vec![];
                let cond_var_name = self.cfg_method.add_fresh_local_var(ast.bool_type());
                let cond_var = ast.local_var(&cond_var_name, ast.bool_type());
                let (cond_tmp_val, effect_stmts) = self.eval_operand(cond);
                stmts.push(
                    ast.local_var_assign(
                        cond_var,
                        cond_tmp_val
                    )
                );
                stmts.extend(
                    effect_stmts
                );
                let viper_guard = if (expected) {
                    cond_var
                } else {
                    ast.not(cond_var)
                };
                let target_cfg_block = *cfg_blocks.get(&target).unwrap();
                (stmts, Successor::GotoSwitch(vec![(viper_guard, target_cfg_block)], abort_cfg_block))
            }

            TerminatorKind::Call { .. } |
            TerminatorKind::Resume |
            TerminatorKind::Assert { .. } |
            TerminatorKind::Yield { .. } |
            TerminatorKind::GeneratorDrop => unimplemented!("{:?}", term.kind),
        }
    }

    pub fn encode(mut self) -> Method<'v> {
        let mut procedure_contract = self.encoder.get_procedure_contract_for_def(self.proc_def_id);

        let ast = self.encoder.ast_factory();

        let mut start_block_stmts: Vec<Stmt> = vec![
            ast.comment(&format!("========== start =========="))
        ];

        // Formal return
        for local in self.mir.local_decls.indices().take(1) {
            let name = self.encode_local_var_name(local);
            self.cfg_method.add_formal_return(&name, ast.ref_type())
        }

        let mut cfg_blocks: HashMap<BasicBlockIndex, CfgBlockIndex> = HashMap::new();

        // Initialize CFG blocks
        let start_cfg_block = self.cfg_method.add_block("start", vec![], start_block_stmts);

        let mut first_cfg_block = true;
        self.procedure.walk_once_cfg(|bbi, _| {
            let cfg_block = self.cfg_method.add_block(&format!("{:?}", bbi), vec![], vec![
                ast.comment(&format!("========== {:?} ==========", bbi))
            ]);
            if first_cfg_block {
                self.cfg_method.set_successor(start_cfg_block, Successor::Goto(cfg_block));
                first_cfg_block = false;
            }
            cfg_blocks.insert(bbi, cfg_block);
        });

        let spec_cfg_block = self.cfg_method.add_block("spec", vec![], vec![
            ast.comment(&format!("========== spec ==========")),
            ast.comment("This should never be reached. It's a residual of type-checking specifications."),
        ]);
        self.cfg_method.set_successor(spec_cfg_block, Successor::Unreachable);

        let abort_cfg_block = self.cfg_method.add_block("abort", vec![], vec![
            ast.comment(&format!("========== abort ==========")),
            ast.comment("Target of any Rust panic."),
            ast.assert(ast.true_lit(), ast.no_position()),
        ]);
        self.cfg_method.set_successor(abort_cfg_block, Successor::Unreachable);

        let return_cfg_block = self.cfg_method.add_block("return", vec![], vec![
            ast.comment(&format!("========== return ==========")),
            ast.comment("Target of any 'return' statement."),
        ]);
        self.cfg_method.set_successor(return_cfg_block, Successor::Return);

        // Encode preconditions
        self.encode_preconditions(start_cfg_block, &mut procedure_contract);

        // Encode postcondition
        self.encode_postconditions(return_cfg_block, &mut procedure_contract);

        // Encode statements
        self.procedure.walk_once_cfg(|bbi, bb_data| {
            let statements: &Vec<mir::Statement<'tcx>> = &bb_data.statements;
            let mut viper_statements: Vec<Stmt> = vec![];

            // Encode statements
            for (stmt_index, stmt) in statements.iter().enumerate() {
                trace!("Encode statement {:?}:{}", bbi, stmt_index);
                let cfg_block = *cfg_blocks.get(&bbi).unwrap();
                self.cfg_method.add_stmt(cfg_block, ast.comment(&format!("{:?}", stmt)));
                let stmts = self.encode_statement(stmt);
                for stmt in stmts.into_iter() {
                    self.cfg_method.add_stmt(cfg_block, stmt);
                }
            }
        });

        // Encode terminators and set CFG edges
        self.procedure.walk_once_cfg(|bbi, bb_data| {
            if let Some(ref term) = bb_data.terminator {
                trace!("Encode terminator of {:?}", bbi);
                let cfg_block = *cfg_blocks.get(&bbi).unwrap();
                self.cfg_method.add_stmt(cfg_block, ast.comment(&format!("{:?}", term.kind)));
                let (stmts, successor) = self.encode_terminator(
                    term,
                    &cfg_blocks,
                    spec_cfg_block,
                    abort_cfg_block,
                    return_cfg_block
                );
                for stmt in stmts.into_iter() {
                    self.cfg_method.add_stmt(cfg_block, stmt);
                }
                self.cfg_method.set_successor(cfg_block, successor);
            }
        });

        let var_names: Vec<_> = self.locals
            .iter()
            .filter(|local| !self.locals.is_return(*local))
            .map(|local| self.locals.get_name(local))
            .collect();
        for name in var_names.iter() {
            self.cfg_method.add_local_var(&name, ast.ref_type());
        }

        self.cfg_method.to_ast().ok().unwrap()
    }

    /// Encode permissions that are implicitly carried by the given local variable.
    fn encode_local_variable_permission(&self, local: Local) -> Expr<'v> {
        let ast = self.encoder.ast_factory();
        let ty = self.locals.get_type(local);
        let predicate_name = self.encoder.encode_type_predicate_use(ty);
        ast.predicate_access_predicate(
            ast.predicate_access(
                &[self.encode_prusti_local(local)],
                &predicate_name
            ),
            ast.full_perm(),
        )
    }

    /// Encode the precondition as a single expression.
    fn encode_precondition_expr(&self, contract: &ProcedureContract<'tcx>) -> Expr<'v> {
        let ast = self.encoder.ast_factory();
        contract.args
            .iter()
            .map(|&local| self.encode_local_variable_permission(local))
            .conjoin_with_init(ast, ast.true_lit())
    }

    /// Encode precondition inhale on the definition side.
    fn encode_preconditions(&mut self, start_cfg_block: CfgBlockIndex,
                            contract: &ProcedureContract<'tcx>) {
        let ast = self.encoder.ast_factory();
        self.cfg_method.add_stmt(start_cfg_block, ast.comment("Preconditions:"));
        let expr = self.encode_precondition_expr(contract);
        let inhale_stmt = ast.inhale(expr, ast.no_position());
        self.cfg_method.add_stmt(start_cfg_block, inhale_stmt);
        self.cfg_method.add_label_stmt(start_cfg_block, PRECONDITION_LABEL);
    }

    /// Encode permissions that are implicitly carried by the given place.
    /// `state_label` – the label of the state in which the place should
    /// be evaluated (the place expression is wrapped in the labelled old).
    fn encode_place_permission(&self, place: &Place<'tcx>, state_label: Option<&str>) -> Expr<'v> {
        let ast = self.encoder.ast_factory();
        let (encoded_place, place_ty, _) = self.encode_generic_place(place);
        let predicate_name = self.encoder.encode_type_predicate_use(place_ty);
        ast.predicate_access_predicate(
            ast.predicate_access(
                &[
                    if let Some(label) = state_label {
                        ast.labelled_old(encoded_place, label)
                    } else {
                        encoded_place
                    }
                ],
                &predicate_name
            ),
            ast.full_perm(),
        )
    }

    /// Encode the postcondition as a single expression.
    fn encode_postcondition_expr(&self, contract: &ProcedureContract<'tcx>,
                                 label: &str) -> Expr<'v> {
        let ast = self.encoder.ast_factory();
        let mut conjuncts = Vec::new();
        for place in contract.returned_refs.iter() {
            conjuncts.push(self.encode_place_permission(place, Some(label)));
        }
        for borrow_info in contract.borrow_infos.iter() {
            debug!("{:?}", borrow_info);
            let mut lhs = borrow_info.blocking_paths
                .iter()
                .map(|place| {
                    debug!("{:?}", place);
                    self.encode_place_permission(place, None)
                })
                .conjoin(ast);
            let mut rhs = borrow_info.blocked_paths
                .iter()
                .map(|place| self.encode_place_permission(place, Some(label)))
                .conjoin(ast);
            conjuncts.push(ast.magic_wand(lhs, rhs));
        }
        let return_value_pred = self.encode_local_variable_permission(contract.returned_value);
        conjuncts
            .into_iter()
            .conjoin_with_init(ast, return_value_pred)
    }

    /// Encode postcondition exhale on the definition side.
    fn encode_postconditions(&mut self, return_cfg_block: CfgBlockIndex,
                             contract: &ProcedureContract<'tcx>) {
        let ast = self.encoder.ast_factory();
        self.cfg_method.add_stmt(return_cfg_block, ast.comment("Postconditions:"));
        let postcondition = self.encode_postcondition_expr(contract, PRECONDITION_LABEL);
        let exhale_stmt = ast.exhale(postcondition, ast.no_position());
        self.cfg_method.add_stmt(return_cfg_block, exhale_stmt);
    }

    fn get_rust_local_decl(&self, local: mir::Local) -> &mir::LocalDecl<'tcx> {
        &self.mir.local_decls[local]
    }

    fn get_rust_local_ty(&self, local: mir::Local) -> ty::Ty<'tcx> {
        self.get_rust_local_decl(local).ty
    }

    fn encode_local_var_name(&self, local: mir::Local) -> String {
        let local_decl = self.get_rust_local_decl(local);
        /*match local_decl.name {
            Some(ref name) => format!("{:?}", name),
            None => format!("{:?}", local)
        }*/
        format!("{:?}", local)
    }

    fn encode_local(&self, local: mir::Local) -> Expr<'v> {
        let var_name = self.encode_local_var_name(local);
        let var_type = self.encoder.ast_factory().ref_type();
        self.encoder.ast_factory().local_var(&var_name, var_type)
    }

    fn encode_prusti_local(&self, local: Local) -> Expr<'v> {
        let var_name = self.locals.get_name(local);
        let var_type = self.encoder.ast_factory().ref_type();
        self.encoder.ast_factory().local_var(&var_name, var_type)
    }

    /// Returns
    /// - `Expr<'v>`: the expression of the projection;
    /// - `ty::Ty<'tcx>`: the type of the expression;
    /// - `Option<usize>`: optionally, the variant of the enum.
    fn encode_projection(&self, place_projection: &mir::PlaceProjection<'tcx>,
                         root: Option<Local>) -> (Expr<'v>, ty::Ty<'tcx>, Option<usize>) {
        debug!("Encode projection {:?} {:?}", place_projection, root);
        let (encoded_base, base_ty, opt_variant_index) = self.encode_place_with_subst_root(
            &place_projection.base, root);
        let ast = self.encoder.ast_factory();
        match &place_projection.elem {
            &mir::ProjectionElem::Field(ref field, ty) => {
                match base_ty.sty {
                    ty::TypeVariants::TyBool |
                    ty::TypeVariants::TyInt(_) |
                    ty::TypeVariants::TyUint(_) |
                    ty::TypeVariants::TyRawPtr(_) |
                    ty::TypeVariants::TyRef(_, _) => panic!("Type {:?} has no fields", base_ty),

                    ty::TypeVariants::TyTuple(elems) => {
                        let field_name = format!("tuple_{}", field.index());
                        let field_ty = elems[field.index()];
                        let encoded_field = self.encoder.encode_ref_field(&field_name);
                        let encoded_projection = self.encoder
                            .ast_factory()
                            .field_access(encoded_base, encoded_field);
                        (encoded_projection, field_ty, None)
                    },

                    ty::TypeVariants::TyAdt(ref adt_def, ref subst) => {
                        debug!("subst {:?}", subst);
                        let variant_index = opt_variant_index.unwrap_or(0);
                        let tcx = self.encoder.env().tcx();
<<<<<<< HEAD
                        assert!(variant_index as u128 == adt_def.discriminant_for_variant(tcx, variant_index).val);
=======
                        assert!(variant_index as u64 == adt_def
                                .discriminant_for_variant(tcx, variant_index).to_u64().unwrap());
>>>>>>> 36e7cba8
                        let field = &adt_def.variants[variant_index].fields[field.index()];
                        let num_variants = adt_def.variants.len();
                        let field_name = if (num_variants == 1) {
                            format!("struct_{}", field.name)
                        } else {
                            format!("enum_{}_{}", variant_index, field.name)
                        };
                        let field_ty = tcx.type_of(field.did);
                        let encoded_field = self.encoder.encode_ref_field(&field_name);
                        let encoded_projection = self.encoder
                            .ast_factory()
                            .field_access(encoded_base, encoded_field);
                        (encoded_projection, field_ty, None)
                    },

                    ref x => unimplemented!("{:?}", x),
                }
            },

            &mir::ProjectionElem::Deref => {
                match base_ty.sty {
                    ty::TypeVariants::TyRawPtr(ty::TypeAndMut { ty, .. }) |
                    ty::TypeVariants::TyRef(_, ty::TypeAndMut { ty, .. }) => {
                        let ref_field = self.encoder.encode_ref_field("val_ref");
                        let access = ast.field_access(
                            encoded_base,
                            ref_field
                        );
                        (access, ty, None)
                    },
                    _ => unreachable!(),
                }
            },

            &mir::ProjectionElem::Downcast(ref adt_def, variant_index) => {
                debug!("Downcast projection {:?}, {:?}", adt_def, variant_index);
                (encoded_base, base_ty, Some(variant_index))
            },

            x => unimplemented!("{:?}", x),
        }
    }

    fn encode_place(&self, place: &mir::Place<'tcx>) -> (Expr<'v>, ty::Ty<'tcx>, Option<usize>) {
        self.encode_place_with_subst_root(place, None)
    }

    fn encode_generic_place(&self, place: &Place<'tcx>) -> (Expr<'v>, ty::Ty<'tcx>, Option<usize>) {
        match place {
            &Place::NormalPlace(ref place) => {
                self.encode_place_with_subst_root(place, None)
            },
            &Place::SubstitutedPlace { substituted_root, ref place } => {
                self.encode_place_with_subst_root(place, Some(substituted_root))
            },
        }
    }

    /// TODO: Need to take into account how much the place is already unfolded.
    /// Returns
    /// - `Expr<'v>`: the expression of the projection;
    /// - `ty::Ty<'tcx>`: the type of the expression;
    /// - `Option<usize>`: optionally, the variant of the enum.
    fn encode_place_with_subst_root(&self, place: &mir::Place<'tcx>,
                                    root: Option<Local>) -> (Expr<'v>, ty::Ty<'tcx>, Option<usize>) {
        match place {
            &mir::Place::Local(local) =>
                match root {
                    Some(root) => (
                        self.encode_prusti_local(root),
                        self.locals.get_type(root),
                        None
                    ),
                    None => (
                        self.encode_local(local),
                        self.get_rust_local_ty(local),
                        None
                    ),
                },
            &mir::Place::Projection(ref place_projection) =>
                self.encode_projection(place_projection, root),
            x => unimplemented!("{:?}", x),
        }
    }

    fn eval_place(&mut self, place: &mir::Place<'tcx>) -> Expr<'v> {
        let (encoded_place, place_ty, opt_variant_index) = self.encode_place(place);
        let value_field = self.encoder.encode_value_field(place_ty);

        self.encoder.ast_factory().field_access(
            encoded_place,
            value_field
        )
    }

    fn is_place_encoded_as_local_var(&self, place: &mir::Place<'tcx>) -> bool {
        match place {
            &mir::Place::Local(local) => true,
            &mir::Place::Projection(_) => false,
            x => unimplemented!("{:?}", x),
        }
    }

    /// Returns:
    /// - an `Expr<'v>` that corresponds to the value of the operand;
    /// - a vector `Vec<Stmt<'v>>` of post side effects.
    fn eval_operand(&mut self, operand: &mir::Operand<'tcx>) -> (Expr<'v>, Vec<Stmt<'v>>) {
        let ast = self.encoder.ast_factory();
        match operand {
            &mir::Operand::Constant(box mir::Constant{ ty, literal: mir::Literal::Value{ value: &ty::Const{ ref val, .. } }, ..}) => {
                let is_bool_ty = ty.sty == ty::TypeVariants::TyBool;
                (self.encoder.eval_const_val(val, is_bool_ty), vec![])
            }
            &mir::Operand::Copy(ref place) => {
                (self.eval_place(place), vec![])
            },
            &mir::Operand::Move(ref place) =>{
                let encoded_place = self.encode_place(place).0;
                let null_stmt  = ast.assign(
                    encoded_place,
                    ast.null_lit(),
                    self.is_place_encoded_as_local_var(place)
                );
                (self.eval_place(place), vec![null_stmt])
            },
            x => unimplemented!("{:?}", x)
        }
    }

    fn encode_operand(&mut self, operand: &mir::Operand<'tcx>) -> (Local, Expr<'v>,
                                                                   Vec<Stmt<'v>>, Vec<Stmt<'v>>) {
        debug!("Encode operand {:?}", operand);
        let ast = self.encoder.ast_factory();
        match operand {
            &mir::Operand::Move(ref place) => {
                let (src, ty, _) = self.encode_place(place);
                let local = self.locals.get_fresh(ty);
                let viper_local = self.encode_prusti_local(local);
                let stmt_before = ast.assign(viper_local, src, true);
                let stmt_after = ast.assign(src, ast.null_lit(),
                                            self.is_place_encoded_as_local_var(place));
                (local, viper_local, vec![stmt_before], vec![stmt_after])
            },
            &mir::Operand::Copy(ref place) => {
                let (src, ty, _) = self.encode_place(place);
                let local = self.locals.get_fresh(ty);
                let viper_local = self.encode_prusti_local(local);
                let stmts = self.encode_copy(src, viper_local, ty, true);
                (local, viper_local, stmts, vec![])
            },
<<<<<<< HEAD
            &mir::Operand::Constant(box mir::Constant{ ty, literal: mir::Literal::Value{ value: &ty::Const{ ref val, .. } }, ..}) => {
                let mut stmts: Vec<Stmt> = vec![];
                let fresh_var_name = self.cfg_method.add_fresh_local_var(ast.ref_type());
                let fresh_var = ast.local_var(&fresh_var_name, ast.ref_type());
                stmts.extend(
                    self.encode_allocation(fresh_var, ty, true)
                );
                let is_bool_ty = ty.sty == ty::TypeVariants::TyBool;
                let const_val = self.encoder.eval_const_val(val, is_bool_ty);
=======
            &mir::Operand::Constant(box mir::Constant{ literal: mir::Literal::Value{ value: &ty::Const{ ref val, ty } }, ..}) => {
                let local = self.locals.get_fresh(ty);
                let viper_local = self.encode_prusti_local(local);
                let mut stmts = Vec::new();
                stmts.extend(self.encode_allocation(viper_local, ty, true));
                let const_val = self.encoder.eval_const_val(val);
>>>>>>> 36e7cba8
                let field = self.encoder.encode_value_field(ty);
                stmts.push(
                    ast.field_assign(ast.field_access(viper_local, field), const_val)
                );
                (local, viper_local, stmts, vec![])
            },
            x => unimplemented!("{:?}", x)
        }
    }

    fn encode_allocation(&mut self, dst: Expr<'v>, ty: ty::Ty<'tcx>, dst_is_local_var: bool) -> Vec<Stmt<'v>> {
        debug!("Encode allocation {:?}", ty);
        let ast = self.encoder.ast_factory();

        let field_name_type = self.encoder.encode_type_fields(ty);
        let fields: Vec<Field<'v>> = field_name_type
            .iter()
            .map(|x| self.encoder.encode_ref_field(&x.0))
            .collect();

        if (dst_is_local_var) {
            vec![
                ast.new_stmt(
                    dst,
                    &fields
                ),
            ]
        } else {
            let tmp_var_name = self.cfg_method.add_fresh_local_var(ast.ref_type());
            let tmp_var = ast.local_var(&tmp_var_name, ast.ref_type());

            vec![
                ast.new_stmt(
                    tmp_var,
                    &fields
                ),
                ast.field_assign(
                    dst,
                    tmp_var
                )
            ]
        }
    }

    fn encode_copy(&mut self, src: Expr<'v>, dst: Expr<'v>, self_ty: ty::Ty<'tcx>, dst_is_local_var: bool) -> Vec<Stmt<'v>> {
        debug!("Encode copy {:?}, {:?}", self_ty, dst_is_local_var);
        let ast = self.encoder.ast_factory();
        let mut stmts: Vec<Stmt> = vec![];

        stmts.extend(
            self.encode_allocation(dst, self_ty, dst_is_local_var)
        );

        let mut fields_name_ty = self.encoder.encode_type_fields(self_ty);

        match self_ty.sty {
            ty::TypeVariants::TyBool |
            ty::TypeVariants::TyInt(_) |
            ty::TypeVariants::TyUint(_) => {
                for (field_name, field, opt_field_ty) in fields_name_ty.drain(..) {
                    stmts.push(
                        ast.field_assign(
                            ast.field_access(dst, field),
                            ast.field_access(src, field)
                        )
                    );
                }
            }

            ty::TypeVariants::TyRawPtr(_) |
            ty::TypeVariants::TyRef(_, _) => {
                let ref_field = self.encoder.encode_ref_field("val_ref");
                stmts.push(
                    ast.field_assign(
                        ast.field_access(dst, ref_field),
                        ast.field_access(src, ref_field)
                    )
                );
            },

            _ => {
                for (field_name, field, opt_field_ty) in fields_name_ty.drain(..) {
                    let inner_src = ast.field_access(src, field);
                    let inner_dst = ast.field_access(dst, field);
                    if let Some(field_ty) = opt_field_ty {
                        stmts.extend(
                            self.encode_copy(inner_src, inner_dst, field_ty, false)
                        );
                    } else {
                        stmts.push(
                            ast.field_assign(
                                ast.field_access(dst, field),
                                ast.field_access(src, field)
                            )
                        );
                    }
                }
            }
        };

        stmts
    }

    fn encode_bin_op_value(&mut self, op: mir::BinOp, left: Expr<'v>, right: Expr<'v>) -> Expr<'v> {
        let ast = self.encoder.ast_factory();
        match op {
            mir::BinOp::Gt => ast.gt_cmp(left, right),

            mir::BinOp::Add => ast.add(left, right),

            mir::BinOp::Sub => ast.sub(left, right),

            x => unimplemented!("{:?}", x)
        }
    }

    fn encode_bin_op_check(&mut self, op: mir::BinOp, left: Expr<'v>, right: Expr<'v>) -> Expr<'v> {
        warn!("TODO: Encode bin op check {:?} ", op);
        // TODO
        self.encoder.ast_factory().true_lit()
    }

    fn encode_assign_aggregate(
        &mut self,
        ty: ty::Ty<'tcx>,
        aggregate: &mir::AggregateKind<'tcx>,
        operands: &Vec<mir::Operand<'tcx>>
    ) -> (Expr<'v>, Vec<Stmt<'v>>) {
        debug!("Encode aggregate {:?}, {:?}", aggregate, operands);
        let ast = self.encoder.ast_factory();
        let dst_var_name = self.cfg_method.add_fresh_local_var(ast.ref_type());
        let dst_var = ast.local_var(&dst_var_name, ast.ref_type());
        let mut stmts: Vec<Stmt> = vec![];
        stmts.extend(
            self.encode_allocation(dst_var, ty, true)
        );

        match aggregate {
            &mir::AggregateKind::Tuple => {
                for (field_num, operand) in operands.iter().enumerate() {
                    let field_name = format!("tuple_{}", field_num);
                    let encoded_field = self.encoder.encode_ref_field(&field_name);
                    let (_, encoded_operand, before_stmts, after_stmts) = self.encode_operand(operand);
                    stmts.extend(before_stmts);
                    stmts.push(
                        ast.field_assign(
                            ast.field_access(dst_var, encoded_field),
                            encoded_operand
                        )
                    );
                    stmts.extend(after_stmts);
                }
                (dst_var, stmts)
            },

            &mir::AggregateKind::Adt(adt_def, variant_index, substs, n) => {
                let num_variants = adt_def.variants.len();
                if num_variants > 1 {
                    let discr_field = self.encoder.encode_discriminant_field().1;
                    stmts.push(
                        ast.field_assign(
                            ast.field_access(dst_var, discr_field),
                            ast.int_lit(variant_index as i32)
                        )
                    );
                };
                let variant_def = &adt_def.variants[variant_index];
                for (field_index, field) in variant_def.fields.iter().enumerate() {
                    let operand = &operands[field_index];
                    let field_name = if (num_variants == 1) {
                        format!("struct_{}", field.name)
                    } else {
                        format!("enum_{}_{}", variant_index, field.name)
                    };
                    let encoded_field = self.encoder.encode_ref_field(&field_name);
                    let (_, encoded_operand, before_stmts, after_stmts) = self.encode_operand(operand);
                    stmts.extend(before_stmts);
                    stmts.push(
                        ast.field_assign(
                            ast.field_access(dst_var, encoded_field),
                            encoded_operand
                        )
                    );
                    stmts.extend(after_stmts);
                }
                (dst_var, stmts)
            },

            ref x => unimplemented!("{:?}", x)
        }
    }
}<|MERGE_RESOLUTION|>--- conflicted
+++ resolved
@@ -716,12 +716,7 @@
                         debug!("subst {:?}", subst);
                         let variant_index = opt_variant_index.unwrap_or(0);
                         let tcx = self.encoder.env().tcx();
-<<<<<<< HEAD
                         assert!(variant_index as u128 == adt_def.discriminant_for_variant(tcx, variant_index).val);
-=======
-                        assert!(variant_index as u64 == adt_def
-                                .discriminant_for_variant(tcx, variant_index).to_u64().unwrap());
->>>>>>> 36e7cba8
                         let field = &adt_def.variants[variant_index].fields[field.index()];
                         let num_variants = adt_def.variants.len();
                         let field_name = if (num_variants == 1) {
@@ -872,24 +867,13 @@
                 let stmts = self.encode_copy(src, viper_local, ty, true);
                 (local, viper_local, stmts, vec![])
             },
-<<<<<<< HEAD
             &mir::Operand::Constant(box mir::Constant{ ty, literal: mir::Literal::Value{ value: &ty::Const{ ref val, .. } }, ..}) => {
-                let mut stmts: Vec<Stmt> = vec![];
-                let fresh_var_name = self.cfg_method.add_fresh_local_var(ast.ref_type());
-                let fresh_var = ast.local_var(&fresh_var_name, ast.ref_type());
-                stmts.extend(
-                    self.encode_allocation(fresh_var, ty, true)
-                );
-                let is_bool_ty = ty.sty == ty::TypeVariants::TyBool;
-                let const_val = self.encoder.eval_const_val(val, is_bool_ty);
-=======
-            &mir::Operand::Constant(box mir::Constant{ literal: mir::Literal::Value{ value: &ty::Const{ ref val, ty } }, ..}) => {
                 let local = self.locals.get_fresh(ty);
                 let viper_local = self.encode_prusti_local(local);
                 let mut stmts = Vec::new();
                 stmts.extend(self.encode_allocation(viper_local, ty, true));
-                let const_val = self.encoder.eval_const_val(val);
->>>>>>> 36e7cba8
+                let is_bool_ty = ty.sty == ty::TypeVariants::TyBool;
+                let const_val = self.encoder.eval_const_val(val, is_bool_ty);
                 let field = self.encoder.encode_value_field(ty);
                 stmts.push(
                     ast.field_assign(ast.field_access(viper_local, field), const_val)
