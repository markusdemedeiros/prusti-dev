--- conflicted
+++ resolved
@@ -13,11 +13,8 @@
 jni = { version = "0.19", features = ["invocation"] }
 uuid = { version = "0.8", features = ["v4"] }
 serde = { version = "1.0", features = ["derive"] }
-<<<<<<< HEAD
 serde_json = "1.0.73"
-=======
 rustc-hash = "1.1.0"
->>>>>>> f715e86f
 
 [dev-dependencies]
 lazy_static = "1.4"
