--- conflicted
+++ resolved
@@ -15,33 +15,16 @@
 mod cache;
 mod java_exception;
 pub mod silicon_counterexample;
-<<<<<<< HEAD
 pub mod silicon_counterexample_snapshot;
-=======
 pub mod smt_manager;
->>>>>>> 23c11862
 mod verification_backend;
 mod verification_context;
 mod verification_result;
 mod verifier;
 mod viper;
 
-<<<<<<< HEAD
-pub use ast_factory::*;
-pub use ast_utils::*;
-pub use cache::*;
-pub use java_exception::*;
-pub use silicon_counterexample::*;
-pub use silicon_counterexample_snapshot::*;
-pub use verification_backend::*;
-pub use verification_context::*;
-pub use verification_result::*;
-pub use verifier::*;
-pub use viper::*;
-=======
 pub use crate::{
     ast_factory::*, ast_utils::*, cache::*, java_exception::*, silicon_counterexample::*,
     verification_backend::*, verification_context::*, verification_result::*, verifier::*,
     viper::*,
-};
->>>>>>> 23c11862
+};