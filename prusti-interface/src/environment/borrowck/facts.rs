--- conflicted
+++ resolved
@@ -7,11 +7,7 @@
 use prusti_rustc_interface::{
     borrowck::consumers::{LocationTable, RichLocation, RustcFacts},
     middle::mir,
-<<<<<<< HEAD
-    polonius_engine::{Algorithm, FactTypes, Output},
-=======
     polonius_engine::FactTypes,
->>>>>>> efe9f227
 };
 use std::{cell::RefCell, rc::Rc};
 
