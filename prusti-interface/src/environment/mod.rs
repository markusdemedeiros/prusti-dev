--- conflicted
+++ resolved
@@ -6,7 +6,6 @@
 
 //! This module defines the interface provided to a verifier.
 
-<<<<<<< HEAD
 use log::{debug, trace};
 use prusti_rustc_interface::{
     errors::{DiagnosticBuilder, EmissionGuarantee, MultiSpan},
@@ -31,65 +30,19 @@
     path::PathBuf,
     rc::Rc,
 };
-=======
-use prusti_rustc_interface::middle::ty::{self, TyCtxt};
->>>>>>> efe9f227
 
 pub mod body;
 pub mod borrowck;
 mod collect_closure_defs_visitor;
 mod collect_prusti_spec_visitor;
 pub mod debug_utils;
-<<<<<<< HEAD
-=======
 mod diagnostic;
->>>>>>> efe9f227
 mod dump_borrowck_info;
 mod loops;
 mod loops_utils;
 pub mod mir_analyses;
-pub mod mir_body;
-pub mod mir_dump;
-pub mod mir_sets;
 pub mod mir_storage;
 pub mod mir_utils;
-<<<<<<< HEAD
-pub mod polonius_info;
-mod procedure;
-mod traits;
-
-use self::{
-    borrowck::facts::BorrowckFacts, collect_closure_defs_visitor::CollectClosureDefsVisitor,
-    collect_prusti_spec_visitor::CollectPrustiSpecVisitor,
-};
-pub use self::{
-    loops::{PlaceAccess, PlaceAccessKind, ProcedureLoops},
-    loops_utils::*,
-    procedure::{
-        get_loop_invariant, is_ghost_begin_marker, is_ghost_end_marker, is_loop_invariant_block,
-        is_marked_specification_block, BasicBlockIndex, Procedure,
-    },
-};
-use crate::data::ProcedureDefId;
-pub use crate::environment::polonius_info::graphviz;
-use prusti_rustc_interface::span::source_map::SourceMap;
-
-struct CachedBody<'tcx> {
-    /// MIR body as known to the compiler.
-    base_body: Rc<mir::Body<'tcx>>,
-    /// Copies of the MIR body with the given substs applied.
-    monomorphised_bodies: HashMap<SubstsRef<'tcx>, Rc<mir::Body<'tcx>>>,
-    /// Cached borrowck information.
-    borrowck_facts: Rc<BorrowckFacts>,
-}
-
-struct CachedExternalBody<'tcx> {
-    /// MIR body as known to the compiler.
-    base_body: Rc<mir::Body<'tcx>>,
-    /// Copies of the MIR body with the given substs applied.
-    monomorphised_bodies: HashMap<SubstsRef<'tcx>, Rc<mir::Body<'tcx>>>,
-}
-=======
 mod name;
 pub mod polonius_info;
 mod procedure;
@@ -109,12 +62,12 @@
     query::EnvQuery,
 };
 use self::{
-    collect_closure_defs_visitor::CollectClosureDefsVisitor,
+    borrowck::facts::BorrowckFacts, collect_closure_defs_visitor::CollectClosureDefsVisitor,
     collect_prusti_spec_visitor::CollectPrustiSpecVisitor,
 };
 use crate::data::ProcedureDefId;
+pub use crate::environment::polonius_info::graphviz;
 use rustc_middle::ty::SubstsRef;
->>>>>>> efe9f227
 
 /// Facade to the Rust compiler.
 pub struct Environment<'tcx> {
@@ -137,168 +90,9 @@
         }
     }
 
-<<<<<<< HEAD
-    /// Returns the path of the source that is being compiled
-    pub fn source_path(&self) -> PathBuf {
-        self.tcx.sess.local_crate_source_file.clone().unwrap()
-    }
-
-    /// Returns the file name of the source that is being compiled
-    pub fn source_file_name(&self) -> String {
-        let source_path = self.source_path();
-        source_path
-            .file_name()
-            .unwrap()
-            .to_str()
-            .unwrap()
-            .to_owned()
-    }
-
-    /// Returns the name of the crate that is being compiled
-    pub fn crate_name(&self) -> String {
-        self.tcx
-            .crate_name(prusti_rustc_interface::span::def_id::LOCAL_CRATE)
-            .to_string()
-    }
-
-    /// Returns the typing context
-    pub fn tcx(&self) -> TyCtxt<'tcx> {
-        self.tcx
-    }
-
-    /// Returns the type of a `HirId`
-    pub fn hir_id_to_type(&self, hir_id: HirId) -> ty::Ty<'tcx> {
-        let def_id = self.tcx.hir().local_def_id(hir_id);
-        self.tcx.type_of(def_id)
-    }
-
-    /// Returns the `CodeMap`
-    pub fn codemap(&self) -> &'tcx SourceMap {
-        self.tcx.sess.source_map()
-    }
-
-    // /// Emits a warning message
-    // pub fn warn(&self, msg: &str) {
-    //     self.state.session.warn(msg);
-    // }
-
-    // /// Emits an warning message.
-    // pub fn span_warn<S: Into<MultiSpan>>(&self, sp: S, msg: &str) {
-    //     self.state.session.span_warn(sp, msg);
-    // }
-
-    // /// Emits an error message.
-    // pub fn err(&self, msg: &str) {
-    //     self.state.session.err(msg);
-    // }
-
-    // /// Emits an error message.
-    // pub fn span_err<S: Into<MultiSpan>>(&self, sp: S, msg: &str) {
-    //     self.state.session.span_err(sp, msg);
-    // }
-
-    fn configure_diagnostic<S: Into<MultiSpan> + Clone, T: EmissionGuarantee>(
-        diagnostic: &mut DiagnosticBuilder<T>,
-        sp: S,
-        help: &Option<String>,
-        notes: &[(String, Option<S>)],
-    ) {
-        diagnostic.set_span(sp);
-        if let Some(help_msg) = help {
-            diagnostic.help(help_msg);
-        }
-        for (note_msg, opt_note_sp) in notes {
-            if let Some(note_sp) = opt_note_sp {
-                diagnostic.span_note(note_sp.clone(), note_msg);
-            } else {
-                diagnostic.note(note_msg);
-            }
-        }
-    }
-
-    /// Emits an error message.
-    pub fn span_err_with_help_and_notes<S: Into<MultiSpan> + Clone>(
-        &self,
-        sp: S,
-        msg: &str,
-        help: &Option<String>,
-        notes: &[(String, Option<S>)],
-    ) {
-        let mut diagnostic = self.tcx.sess.struct_err(msg);
-        Self::configure_diagnostic(&mut diagnostic, sp, help, notes);
-        for warn in self.warn_buffer.borrow_mut().iter_mut() {
-            self.tcx.sess.diagnostic().emit_diagnostic(warn);
-        }
-        diagnostic.emit();
-    }
-
-    /// Emits a warning message.
-    pub fn span_warn_with_help_and_notes<S: Into<MultiSpan> + Clone>(
-        &self,
-        sp: S,
-        msg: &str,
-        help: &Option<String>,
-        notes: &[(String, Option<S>)],
-    ) {
-        let mut diagnostic = self.tcx.sess.struct_warn(msg);
-        Self::configure_diagnostic(&mut diagnostic, sp, help, notes);
-        diagnostic.emit();
-    }
-
-    /// Buffers a warning message, to be emitted on error.
-    pub fn span_warn_on_err_with_help_and_notes<S: Into<MultiSpan> + Clone>(
-        &self,
-        sp: S,
-        msg: &str,
-        help: &Option<String>,
-        notes: &[(String, Option<S>)],
-    ) {
-        let mut diagnostic = self.tcx.sess.struct_warn(msg);
-        Self::configure_diagnostic(&mut diagnostic, sp, help, notes);
-        diagnostic.buffer(&mut self.warn_buffer.borrow_mut());
-    }
-
-    /// Returns true if an error has been emitted
-    pub fn has_errors(&self) -> bool {
-        self.tcx.sess.has_errors().is_some()
-    }
-
-    /// Get ids of Rust procedures that are annotated with a Prusti specification
-    pub fn get_annotated_procedures(&self) -> Vec<ProcedureDefId> {
-        let tcx = self.tcx;
-        let mut visitor = CollectPrustiSpecVisitor::new(self);
-        visitor.visit_all_item_likes();
-
-        let mut cl_visitor = CollectClosureDefsVisitor::new(self);
-        tcx.hir().deep_visit_all_item_likes(&mut cl_visitor);
-
-        let mut result: Vec<_> = visitor.get_annotated_procedures();
-        result.extend(cl_visitor.get_closure_defs());
-        result
-    }
-
-    pub fn get_local_attributes(
-        &self,
-        def_id: LocalDefId,
-    ) -> &[prusti_rustc_interface::ast::ast::Attribute] {
-        crate::utils::get_local_attributes(self.tcx(), def_id)
-    }
-
-    pub fn get_attributes(
-        &self,
-        def_id: ProcedureDefId,
-    ) -> &[prusti_rustc_interface::ast::ast::Attribute] {
-        crate::utils::get_attributes(self.tcx(), def_id)
-    }
-
-    /// Find whether the procedure has a particular `prusti::<name>` attribute.
-    pub fn has_prusti_attribute(&self, def_id: ProcedureDefId, name: &str) -> bool {
-        crate::utils::has_prusti_attr(self.get_attributes(def_id), name)
-=======
     /// Returns the typing context
     pub fn tcx(&self) -> TyCtxt<'tcx> {
         self.query.tcx()
->>>>>>> efe9f227
     }
 
     /// Dump various information from the borrow checker.
@@ -315,226 +109,10 @@
         Procedure::new(self, proc_def_id)
     }
 
-<<<<<<< HEAD
-    /// Get the MIR body of a local procedure, monomorphised with the given
-    /// type substitutions.
-    pub fn local_mir(&self, def_id: LocalDefId, substs: SubstsRef<'tcx>) -> Rc<mir::Body<'tcx>> {
-        let mut bodies = self.bodies.borrow_mut();
-        let body = bodies.entry(def_id).or_insert_with(|| {
-            // SAFETY: This is safe because we are feeding in the same `tcx`
-            // that was used to store the data.
-            let body_with_facts = unsafe { self::mir_storage::retrieve_mir_body(self.tcx, def_id) };
-            let body = body_with_facts.body;
-            let facts = BorrowckFacts {
-                input_facts: RefCell::new(Some(body_with_facts.input_facts)),
-                output_facts: body_with_facts.output_facts,
-                location_table: RefCell::new(Some(body_with_facts.location_table)),
-            };
-
-            CachedBody {
-                base_body: Rc::new(body),
-                monomorphised_bodies: HashMap::new(),
-                borrowck_facts: Rc::new(facts),
-            }
-        });
-        body.monomorphised_bodies
-            .entry(substs)
-            .or_insert_with(|| ty::EarlyBinder(body.base_body.clone()).subst(self.tcx, substs))
-            .clone()
-    }
-
-    /// Get Polonius facts of a local procedure.
-    pub fn local_mir_borrowck_facts(&self, def_id: LocalDefId) -> Rc<BorrowckFacts> {
-        self.try_get_local_mir_borrowck_facts(def_id).unwrap()
-    }
-
-    pub fn try_get_local_mir_borrowck_facts(
-        &self,
-        def_id: LocalDefId,
-    ) -> Option<Rc<BorrowckFacts>> {
-        trace!("try_get_local_mir_borrowck_facts: {:?}", def_id);
-        self.bodies
-            .borrow()
-            .get(&def_id)
-            .map(|body| body.borrowck_facts.clone())
-    }
-
-    /// Get the MIR body of an external procedure.
-    pub fn external_mir(&self, def_id: DefId, substs: SubstsRef<'tcx>) -> Rc<mir::Body<'tcx>> {
-        let mut bodies = self.external_bodies.borrow_mut();
-        let body = bodies.entry(def_id).or_insert_with(|| {
-            let body = self.tcx.optimized_mir(def_id);
-            CachedExternalBody {
-                base_body: Rc::new(body.clone()),
-                monomorphised_bodies: HashMap::new(),
-            }
-        });
-        body.monomorphised_bodies
-            .entry(substs)
-            .or_insert_with(|| ty::EarlyBinder(body.base_body.clone()).subst(self.tcx, substs))
-            .clone()
-    }
-
-    /// Get all relevant trait declarations for some type.
-    pub fn get_traits_decls_for_type(&self, ty: &ty::Ty<'tcx>) -> HashSet<DefId> {
-        let mut res = HashSet::new();
-        let traits = self.tcx().all_traits();
-        for trait_id in traits {
-            self.tcx().for_each_relevant_impl(trait_id, *ty, |impl_id| {
-                if let Some(relevant_trait_id) = self.tcx().trait_id_of_impl(impl_id) {
-                    res.insert(relevant_trait_id);
-                }
-            });
-        }
-        res
-    }
-
-    /// Get an associated item by name.
-    pub fn get_assoc_item(&self, id: DefId, name: Symbol) -> Option<ty::AssocItem> {
-        // FIXME: Probably we should use https://doc.rust-lang.org/nightly/nightly-rustc/rustc_middle/ty/struct.AssociatedItems.html#method.find_by_name_and_namespace
-        // instead.
-        self.tcx()
-            .associated_items(id)
-            .filter_by_name_unhygienic(name)
-            .next()
-            .cloned()
-    }
-
-    /// Returns true iff `def_id` is a trait method
-    pub fn is_trait_method(&self, def_id: ProcedureDefId) -> bool {
-        self.tcx.trait_of_item(def_id).is_some()
-    }
-
-    /// Returns true iff `def_id` is an implementation of a trait method
-    pub fn is_trait_method_impl(&self, def_id: ProcedureDefId) -> bool {
-        self.tcx
-            .impl_of_method(def_id)
-            .and_then(|impl_id| self.tcx.trait_id_of_impl(impl_id))
-            .is_some()
-    }
-
-    /// Returns the `DefId` of the corresponding trait method, if any.
-    /// This should not be used to resolve calls (where substs are known): use
-    /// `find_trait_method_substs` instead!
-    pub fn find_trait_method(
-        &self,
-        impl_def_id: ProcedureDefId, // what are we calling?
-    ) -> Option<DefId> {
-        self.tcx
-            .impl_of_method(impl_def_id)
-            .and_then(|impl_id| self.tcx.trait_id_of_impl(impl_id))
-            .and_then(|trait_id| self.get_assoc_item(trait_id, self.tcx().item_name(impl_def_id)))
-            .map(|assoc_item| assoc_item.def_id)
-    }
-
-    /// If the given `impl_method_def_id` is an implementation of a trait
-    /// method, return the `DefId` of that trait method as well as an adapted
-    /// version of the callsite `impl_method_substs` substitutions.
-    pub fn find_trait_method_substs(
-        &self,
-        impl_method_def_id: ProcedureDefId, // what are we calling?
-        impl_method_substs: SubstsRef<'tcx>, // what are the substs on the call?
-    ) -> Option<(ProcedureDefId, SubstsRef<'tcx>)> {
-        let impl_def_id = self.tcx.impl_of_method(impl_method_def_id)?;
-        let trait_ref = self.tcx.impl_trait_ref(impl_def_id)?;
-
-        // At this point, we know that the given method:
-        // - belongs to an impl block and
-        // - the impl block implements a trait.
-        // For the `get_assoc_item` call, we therefore `unwrap`, as not finding
-        // the associated item would be a (compiler) internal error.
-        let trait_def_id = trait_ref.def_id;
-        let trait_method_def_id = self
-            .get_assoc_item(trait_def_id, self.tcx().item_name(impl_method_def_id))
-            .unwrap()
-            .def_id;
-
-        // sanity check: have we been given the correct number of substs?
-        let identity_impl_method = self.identity_substs(impl_method_def_id);
-        assert_eq!(identity_impl_method.len(), impl_method_substs.len());
-
-        // Given:
-        // ```
-        // trait Trait<Tp> {
-        //     fn f<Tx, Ty, Tz>();
-        // }
-        // struct Struct<Ex, Ey> { ... }
-        // impl<A, B, C> Trait<A> for Struct<B, C> {
-        //     fn f<X, Y, Z>() { ... }
-        // }
-        // ```
-        //
-        // The various substs look like this:
-        // - identity for Trait:           `[Self, Tp]`
-        // - identity for Trait::f:        `[Self, Tp, Tx, Ty, Tz]`
-        // - substs of the impl trait ref: `[Struct<B, C>, A]`
-        // - identity for the impl:        `[A, B, C]`
-        // - identity for Struct::f:       `[A, B, C, X, Y, Z]`
-        //
-        // What we need is a substs suitable for a call to Trait::f, which is in
-        // this case `[Struct<B, C>, A, X, Y, Z]`. More generally, it is the
-        // concatenation of the trait ref substs with the identity of the impl
-        // method after skipping the identity of the impl.
-        //
-        // We also need to subst the prefix (`[Struct<B, C>, A]` in the example
-        // above) with call substs, so that we get the trait's type parameters
-        // more precisely. We can do this directly with `impl_method_substs`
-        // because they contain the substs for the `impl` block as a prefix.
-        let call_trait_substs =
-            ty::EarlyBinder(trait_ref.substs).subst(self.tcx, impl_method_substs);
-        let impl_substs = self.identity_substs(impl_def_id);
-        let trait_method_substs = self.tcx.mk_substs(
-            call_trait_substs
-                .iter()
-                .chain(impl_method_substs.iter().skip(impl_substs.len())),
-        );
-
-        // sanity check: do we now have the correct number of substs?
-        let identity_trait_method = self.identity_substs(trait_method_def_id);
-        assert_eq!(trait_method_substs.len(), identity_trait_method.len());
-
-        Some((trait_method_def_id, trait_method_substs))
-    }
-
-    /// Given some procedure `proc_def_id` which is called, this method returns the actual method which will be executed when `proc_def_id` is defined on a trait.
-    /// Returns `None` if this method can not be found or the provided `proc_def_id` is no trait item.
-    pub fn find_impl_of_trait_method_call(
-        &self,
-        proc_def_id: ProcedureDefId,
-        substs: SubstsRef<'tcx>,
-    ) -> Option<ProcedureDefId> {
-        // TODO(tymap): remove this method?
-        if let Some(trait_id) = self.tcx().trait_of_item(proc_def_id) {
-            debug!("Fetching implementations of method '{:?}' defined in trait '{}' with substs '{:?}'", proc_def_id, self.tcx().def_path_str(trait_id), substs);
-
-            // TODO(tymap): don't use reveal_all
-            let param_env = ty::ParamEnv::reveal_all();
-            let key = ty::ParamEnvAnd {
-                param_env,
-                value: (proc_def_id, substs),
-            };
-            let resolved_instance = traits::resolve_instance(self.tcx(), key);
-            match resolved_instance {
-                Ok(method_impl_instance) => {
-                    let impl_method_def_id = method_impl_instance.map(|instance| instance.def_id());
-                    debug!("Resolved to-be called method: {:?}", impl_method_def_id);
-                    impl_method_def_id
-                }
-                Err(err) => {
-                    debug!("Error while resolving the to-be called method: {:?}", err);
-                    None
-                }
-            }
-        } else {
-            None
-        }
-    }
-=======
     /// Get ids of Rust procedures that are annotated with a Prusti specification
     pub fn get_annotated_procedures_and_types(&self) -> (Vec<ProcedureDefId>, Vec<ty::Ty<'tcx>>) {
         let mut visitor = CollectPrustiSpecVisitor::new(self);
         visitor.visit_all_item_likes();
->>>>>>> efe9f227
 
         let mut cl_visitor = CollectClosureDefsVisitor::new(self);
         self.query
@@ -598,119 +176,10 @@
                 true
             }
         }
-<<<<<<< HEAD
-
-        let param_env = self.tcx.param_env(caller_def_id);
-        traits::resolve_instance(self.tcx, param_env.and((called_def_id, call_substs)))
-            .map(|opt_instance| {
-                opt_instance
-                    .map(|instance| (instance.def_id(), instance.substs))
-                    .unwrap_or((called_def_id, call_substs))
-            })
-            .unwrap_or((called_def_id, call_substs))
-    }
-
-    /// Checks whether `ty` is copy.
-    /// The type is wrapped into a `Binder` to handle regions correctly.
-    pub fn type_is_copy(
-        &self,
-        ty: ty::Binder<'tcx, ty::Ty<'tcx>>,
-        param_env: ty::ParamEnv<'tcx>,
-    ) -> bool {
-        // Normalize the type to account for associated types
-        let ty = self.resolve_assoc_types(ty, param_env);
-        let ty = self.tcx.erase_late_bound_regions(ty);
-        ty.is_copy_modulo_regions(
-            self.tcx.at(prusti_rustc_interface::span::DUMMY_SP),
-            param_env,
-        )
-    }
-
-    /// Checks whether the given type implements the trait with the given DefId.
-    pub fn type_implements_trait(
-        &self,
-        ty: ty::Ty<'tcx>,
-        trait_def_id: DefId,
-        param_env: ty::ParamEnv<'tcx>,
-    ) -> bool {
-        self.type_implements_trait_with_trait_substs(ty, trait_def_id, ty::List::empty(), param_env)
-    }
-
-    /// Checks whether the given type implements the trait with the given DefId.
-    /// Accounts for generic params on the trait by the given `trait_substs`.
-    pub fn type_implements_trait_with_trait_substs(
-        &self,
-        ty: ty::Ty<'tcx>,
-        trait_def_id: DefId,
-        trait_substs: ty::subst::SubstsRef<'tcx>,
-        param_env: ty::ParamEnv<'tcx>,
-    ) -> bool {
-        assert!(self.tcx.is_trait(trait_def_id));
-        self.tcx.infer_ctxt().enter(|infcx| {
-            infcx
-                .type_implements_trait(trait_def_id, ty, trait_substs, param_env)
-                .must_apply_considering_regions()
-        })
-    }
-
-    /// Return the default substitutions for a particular item, i.e. where each
-    /// generic maps to itself.
-    pub fn identity_substs(&self, def_id: ProcedureDefId) -> SubstsRef<'tcx> {
-        ty::List::identity_for_item(self.tcx, def_id)
-    }
-
-    /// Evaluates the provided [ty::Predicate].
-    /// Returns true if the predicate is fulfilled.
-    /// Returns false if the predicate is not fulfilled or it could not be evaluated.
-    pub fn evaluate_predicate(
-        &self,
-        predicate: ty::Predicate<'tcx>,
-        param_env: ty::ParamEnv<'tcx>,
-    ) -> bool {
-        debug!("Evaluating predicate {:?}", predicate);
-        use prusti_rustc_interface::trait_selection::{
-            traits, traits::query::evaluate_obligation::InferCtxtExt,
-        };
-
-        let obligation =
-            traits::Obligation::new(traits::ObligationCause::dummy(), param_env, predicate);
-
-        self.tcx
-            .infer_ctxt()
-            .enter(|infcx| infcx.predicate_must_hold_considering_regions(&obligation))
-    }
-
-    /// Normalizes associated types in foldable types,
-    /// i.e. this resolves projection types ([ty::TyKind::Projection]s)
-    /// **Important:** Regions while be erased during this process
-    pub fn resolve_assoc_types<T: ty::TypeFoldable<'tcx> + std::fmt::Debug + Copy>(
-        &self,
-        normalizable: T,
-        param_env: ty::ParamEnv<'tcx>,
-    ) -> T {
-        let norm_res = self
-            .tcx
-            .try_normalize_erasing_regions(param_env, normalizable);
-
-        match norm_res {
-            Ok(normalized) => {
-                debug!("Normalized {:?}: {:?}", normalizable, normalized);
-                normalized
-            }
-            Err(err) => {
-                debug!(
-                    "Error while resolving associated types for {:?}: {:?}",
-                    normalizable, err
-                );
-                normalizable
-            }
-        }
-=======
     }
 
     /// Get the current version of the `prusti` crate
     pub fn get_specs_version() -> &'static str {
         prusti_specs::SPECS_VERSION
->>>>>>> efe9f227
     }
 }