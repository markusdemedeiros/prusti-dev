<<<<<<< HEAD
use prusti_rustc_interface::ast::ast;
use prusti_rustc_interface::errors::MultiSpan;
use prusti_rustc_interface::hir::intravisit;
use prusti_rustc_interface::middle::{hir::map::Map, ty::TyCtxt};
use prusti_rustc_interface::span::Span;
use prusti_rustc_interface::hir::FnRetTy;
=======
use prusti_rustc_interface::{
    ast::ast,
    errors::MultiSpan,
    hir::{
        def_id::{DefId, LocalDefId},
        intravisit,
    },
    middle::hir::map::Map,
    span::Span,
};
>>>>>>> 52103c0a

use crate::{
    environment::Environment,
    utils::{
        has_abstract_predicate_attr, has_extern_spec_attr, has_prusti_attr, read_prusti_attr,
        read_prusti_attrs, has_to_model_fn_attr
    },
    PrustiError,
};
<<<<<<< HEAD
use log::{debug};
use prusti_rustc_interface::hir::def_id::{DefId, LocalDefId};
use std::{collections::HashMap, convert::TryInto, fmt::Debug};
=======
use log::debug;
use std::{
    collections::HashMap,
    convert::TryInto,
    fmt::Debug,
};
>>>>>>> 52103c0a

pub mod checker;
pub mod decoder;
pub mod encoder;
pub mod external;
pub mod typed;
pub mod cross_crate;

use typed::SpecIdRef;

use crate::specs::{
    external::ExternSpecResolver,
    typed::{ProcedureSpecification, ProcedureSpecificationKind, SpecGraph, SpecificationItem},
};
use prusti_specs::specifications::common::SpecificationId;

#[derive(Debug)]
struct ProcedureSpecRefs {
    spec_id_refs: Vec<SpecIdRef>,
    pure: bool,
    abstract_predicate: bool,
    trusted: bool,
}

#[derive(Debug, Default)]
struct TypeSpecRefs {
    invariants: Vec<LocalDefId>,
    trusted: bool,
    has_model: Option<(String, LocalDefId)>,
    countexample_print: Vec<(Option<String>, LocalDefId)>,
}

/// Specification collector, intended to be applied as a visitor over the crate
/// HIR. After the visit, [SpecCollector::build_def_specs] can be used to get back
/// a mapping of DefIds (which may not be local due to extern specs) to their
/// [typed::SpecificationSet], i.e. procedures, loop invariants, and structs.
pub struct SpecCollector<'a, 'tcx> {
    env: &'a mut Environment<'tcx>,
    extern_resolver: ExternSpecResolver<'tcx>,

    /// Map from specification IDs to their typed expressions.
    spec_functions: HashMap<SpecificationId, LocalDefId>,

    /// Map from functions/loops/types to their specifications.
    procedure_specs: HashMap<LocalDefId, ProcedureSpecRefs>,
    loop_specs: Vec<LocalDefId>,
    type_specs: HashMap<LocalDefId, TypeSpecRefs>,
    prusti_assertions: Vec<LocalDefId>,
    prusti_assumptions: Vec<LocalDefId>,
    ghost_begin: Vec<LocalDefId>,
    ghost_end: Vec<LocalDefId>,
}

impl<'a, 'tcx> SpecCollector<'a, 'tcx> {
    pub fn new(env: &'a mut Environment<'tcx>) -> Self {
        Self {
            extern_resolver: ExternSpecResolver::new(env),
            env,
            spec_functions: HashMap::new(),
            procedure_specs: HashMap::new(),
            loop_specs: vec![],
            type_specs: HashMap::new(),
            prusti_assertions: vec![],
            prusti_assumptions: vec![],
            ghost_begin: vec![],
            ghost_end: vec![],
        }
    }

    pub fn build_def_specs(&mut self) -> typed::DefSpecificationMap {
        let mut def_spec = typed::DefSpecificationMap::new();
        self.determine_procedure_specs(&mut def_spec);
        self.determine_extern_specs(&mut def_spec);
        self.determine_loop_specs(&mut def_spec);
        self.determine_type_specs(&mut def_spec);
        self.determine_prusti_assertions(&mut def_spec);
        self.determine_prusti_assumptions(&mut def_spec);
        self.determine_ghost_begin_ends(&mut def_spec);
        // TODO: remove spec functions (make sure none are duplicated or left over)
<<<<<<< HEAD
=======

        // Load all local spec MIR bodies, for export and later use
        self.ensure_local_mirs_fetched(&def_spec);
>>>>>>> 52103c0a
        def_spec
    }

    fn determine_procedure_specs(&self, def_spec: &mut typed::DefSpecificationMap) {
        for (local_id, refs) in self.procedure_specs.iter() {
            let mut spec = SpecGraph::new(ProcedureSpecification::empty(local_id.to_def_id()));

            let mut kind = if refs.abstract_predicate {
                ProcedureSpecificationKind::Predicate(None)
            } else if refs.pure {
                ProcedureSpecificationKind::Pure
            } else {
                ProcedureSpecificationKind::Impure
            };

            for spec_id_ref in &refs.spec_id_refs {
                match spec_id_ref {
                    SpecIdRef::Precondition(spec_id) => {
                        spec.add_precondition(*self.spec_functions.get(spec_id).unwrap(), self.env);
                    }
                    SpecIdRef::Postcondition(spec_id) => {
                        spec.add_postcondition(
                            *self.spec_functions.get(spec_id).unwrap(),
                            self.env,
                        );
                    }
                    SpecIdRef::Pledge { lhs, rhs } => {
                        spec.add_pledge(typed::Pledge {
                            reference: None, // FIXME: Currently only `result` is supported.
                            lhs: lhs
                                .as_ref()
                                .map(|spec_id| self.spec_functions.get(spec_id).unwrap().to_def_id()),
                            rhs: self.spec_functions.get(rhs).unwrap().to_def_id(),
                        });
                    }
                    SpecIdRef::Predicate(spec_id) => {
                        kind = ProcedureSpecificationKind::Predicate(Some(
                            self.spec_functions.get(spec_id).unwrap().to_def_id(),
                        ));
                    }
                }
            }

            spec.set_trusted(refs.trusted);

            // We do not want to create an empty kind.
            // This would lead to refinement inheritance if there is a trait involved.
            // Instead, we require the user to explicitly make annotations.
            spec.set_kind(kind);

            if !spec.specs_with_constraints.is_empty()
                && !prusti_common::config::enable_ghost_constraints()
            {
                let span = self.env.query.get_def_span(*local_id);
                PrustiError::unsupported(
                    "Ghost constraints need to be enabled with the feature flag `enable_ghost_constraints`",
                    MultiSpan::from(span),
                )
                .emit(&self.env.diagnostic);
            } else if !spec.specs_with_constraints.is_empty()
                && !*spec.base_spec.trusted.expect_inherent()
            {
                let span = self.env.query.get_def_span(*local_id);
                PrustiError::unsupported(
                    "Ghost constraints can only be used on trusted functions",
                    MultiSpan::from(span),
                )
                .emit(&self.env.diagnostic);
            } else {
                def_spec.proc_specs.insert(local_id.to_def_id(), spec);
            }
        }
    }

    fn determine_extern_specs(&self, def_spec: &mut typed::DefSpecificationMap) {
        self.extern_resolver.check_errors(&self.env.diagnostic);
        for (extern_spec_decl, spec_id) in self.extern_resolver.extern_fn_map.iter() {
            let target_def_id = extern_spec_decl.get_target_def_id();

            if def_spec.proc_specs.contains_key(&target_def_id) {
                PrustiError::incorrect(
                    format!(
                        "external specification provided for {}, which already has a specification",
                        self.env.name.get_item_name(target_def_id)
                    ),
                    MultiSpan::from_span(self.env.query.get_def_span(spec_id)),
                )
                .emit(&self.env.diagnostic);
            }

            let spec = def_spec.proc_specs.remove(spec_id).unwrap();
            def_spec.proc_specs.insert(target_def_id, spec);
        }
    }

    fn determine_loop_specs(&self, def_spec: &mut typed::DefSpecificationMap) {
        for local_id in self.loop_specs.iter() {
            def_spec.loop_specs.insert(
                local_id.to_def_id(),
                typed::LoopSpecification {
                    invariant: *local_id,
                },
            );
        }
    }

    fn determine_type_specs(&self, def_spec: &mut typed::DefSpecificationMap) {
        for (type_id, refs) in self.type_specs.iter() {
            if !refs.invariants.is_empty() && !prusti_common::config::enable_type_invariants() {
                let span = self.env.query.get_def_span(*type_id);
                PrustiError::unsupported(
                    "Type invariants need to be enabled with the feature flag `enable_type_invariants`",
                    MultiSpan::from(span),
                )
                .emit(&self.env.diagnostic);
            }

            def_spec.type_specs.insert(
                type_id.to_def_id(),
                typed::TypeSpecification {
                    source: type_id.to_def_id(),
                    invariant: SpecificationItem::Inherent(
                        refs.invariants
                            .clone()
                            .into_iter()
                            .map(LocalDefId::to_def_id)
                            .collect(),
                    ),
                    trusted: SpecificationItem::Inherent(refs.trusted),
                    has_model: refs.has_model.clone(),
                    counterexample_print: refs.countexample_print.clone(),
                },
            );
        }
    }
    fn determine_prusti_assertions(&self, def_spec: &mut typed::DefSpecificationMap) {
        for local_id in self.prusti_assertions.iter() {
            def_spec.prusti_assertions.insert(
                local_id.to_def_id(),
                typed::PrustiAssertion {
                    assertion: *local_id,
                },
            );
        }
    }
    fn determine_prusti_assumptions(&self, def_spec: &mut typed::DefSpecificationMap) {
        for local_id in self.prusti_assumptions.iter() {
            def_spec.prusti_assumptions.insert(
                local_id.to_def_id(),
                typed::PrustiAssumption {
                    assumption: *local_id,
                },
            );
        }
    }
    fn determine_ghost_begin_ends(&self, def_spec: &mut typed::DefSpecificationMap) {
        for local_id in self.ghost_begin.iter() {
            def_spec.ghost_begin.insert(
                local_id.to_def_id(),
                typed::GhostBegin { marker: *local_id },
            );
        }
        for local_id in self.ghost_end.iter() {
            def_spec
                .ghost_end
                .insert(local_id.to_def_id(), typed::GhostEnd { marker: *local_id });
        }
    }

    fn ensure_local_mirs_fetched(&mut self, def_spec: &typed::DefSpecificationMap) {
        let (specs, pure_fns, predicates) = def_spec.defid_for_export();
        for def_id in specs {
            self.env.body.load_spec_body(def_id.expect_local());
        }
        for def_id in pure_fns {
            if self.env.query.has_body(def_id) {
                self.env.body.load_pure_fn_body(def_id.expect_local());
            }
        }
        for def_id in predicates {
            self.env.body.load_predicate_body(def_id.expect_local());
        }
    }
}

fn parse_spec_id(spec_id: String, def_id: DefId) -> SpecificationId {
    spec_id
        .try_into()
        .unwrap_or_else(|_| panic!("cannot parse the spec_id attached to {:?}", def_id))
}

fn get_procedure_spec_ids(def_id: DefId, attrs: &[ast::Attribute]) -> Option<ProcedureSpecRefs> {
    let mut spec_id_refs = vec![];

    spec_id_refs.extend(
        read_prusti_attrs("pre_spec_id_ref", attrs)
            .into_iter()
            .map(|raw_spec_id| SpecIdRef::Precondition(parse_spec_id(raw_spec_id, def_id))),
    );
    spec_id_refs.extend(
        read_prusti_attrs("post_spec_id_ref", attrs)
            .into_iter()
            .map(|raw_spec_id| SpecIdRef::Postcondition(parse_spec_id(raw_spec_id, def_id))),
    );
    spec_id_refs.extend(
        // TODO: pledges with LHS that is not "result" would need to carry the
        // LHS expression through typing
        read_prusti_attrs("pledge_spec_id_ref", attrs)
            .into_iter()
            .map(|raw_spec_id| SpecIdRef::Pledge {
                lhs: None,
                rhs: parse_spec_id(raw_spec_id, def_id),
            }),
    );
    match (
        read_prusti_attr("assert_pledge_spec_id_ref_lhs", attrs),
        read_prusti_attr("assert_pledge_spec_id_ref_rhs", attrs),
    ) {
        (Some(lhs_id), Some(rhs_id)) => {
            spec_id_refs.push(SpecIdRef::Pledge {
                lhs: Some(parse_spec_id(lhs_id, def_id)),
                rhs: parse_spec_id(rhs_id, def_id),
            });
        }
        (None, None) => {}
        _ => unreachable!(),
    }
    spec_id_refs.extend(
        read_prusti_attr("pred_spec_id_ref", attrs)
            .map(|raw_spec_id| SpecIdRef::Predicate(parse_spec_id(raw_spec_id, def_id))),
    );
    debug!(
        "Function {:?} has specification ids {:?}",
        def_id, spec_id_refs
    );

    let pure = has_prusti_attr(attrs, "pure");
    let trusted = has_prusti_attr(attrs, "trusted");
    let abstract_predicate = has_abstract_predicate_attr(attrs);

    if abstract_predicate || pure || trusted || !spec_id_refs.is_empty() {
        Some(ProcedureSpecRefs {
            spec_id_refs,
            pure,
            abstract_predicate,
            trusted,
        })
    } else {
        None
    }
}

impl<'a, 'tcx> intravisit::Visitor<'tcx> for SpecCollector<'a, 'tcx> {
    type Map = Map<'tcx>;
    type NestedFilter = prusti_rustc_interface::middle::hir::nested_filter::All;

    fn nested_visit_map(&mut self) -> Self::Map {
        self.env.query.hir()
    }

    fn visit_trait_item(&mut self, ti: &'tcx prusti_rustc_interface::hir::TraitItem) {
        intravisit::walk_trait_item(self, ti);

        let id = ti.hir_id();
        let local_id = self.env.query.as_local_def_id(id);
        let def_id = local_id.to_def_id();
        let attrs = self.env.query.get_local_attributes(ti.def_id);

        // Collect procedure specifications
        if let Some(procedure_spec_ref) = get_procedure_spec_ids(def_id, attrs) {
            self.procedure_specs.insert(local_id, procedure_spec_ref);
        }
    }

    fn visit_fn(
        &mut self,
        fn_kind: intravisit::FnKind<'tcx>,
        fn_decl: &'tcx prusti_rustc_interface::hir::FnDecl,
        body_id: prusti_rustc_interface::hir::BodyId,
        span: Span,
        id: prusti_rustc_interface::hir::hir_id::HirId,
    ) {
        intravisit::walk_fn(self, fn_kind, fn_decl, body_id, span, id);

        let local_id = self.env.query.as_local_def_id(id);
        let def_id = local_id.to_def_id();
        let attrs = self.env.query.get_local_attributes(id);

        // Collect spec functions
        if let Some(raw_spec_id) = read_prusti_attr("spec_id", attrs) {
            let spec_id: SpecificationId = parse_spec_id(raw_spec_id, def_id);
            self.spec_functions.insert(spec_id, local_id);

            // Collect loop specifications
            if has_prusti_attr(attrs, "loop_body_invariant_spec") {
                self.loop_specs.push(local_id);
            }

            // TODO: (invariants and trusted flag) visit the struct itself?
            // For now, a method is used to mark the type as "trusted".

            // Collect type invariants
            if has_prusti_attr(attrs, "type_invariant_spec") {
                let self_id = fn_decl.inputs[0].hir_id;
                let hir = self.env.query.hir();
                let impl_id = hir.get_parent_node(hir.get_parent_node(self_id));
                let type_id = get_type_id_from_impl_node(hir.get(impl_id)).unwrap();
                self.type_specs
                    .entry(type_id.as_local().unwrap())
                    .or_default()
                    .invariants
                    .push(local_id);
            }

            // Collect trusted type flag
            if has_prusti_attr(attrs, "trusted_type") {
                let self_id = fn_decl.inputs[0].hir_id;
                let hir = self.env.query.hir();
                let impl_id = hir.get_parent_node(hir.get_parent_node(self_id));
                let type_id = get_type_id_from_impl_node(hir.get(impl_id)).unwrap();
                self.type_specs
                    .entry(type_id.as_local().unwrap())
                    .or_default()
                    .trusted = true;
            }

            //collect counterexamples type flag
            if has_prusti_attr(attrs, "counterexample_print"){
                let self_id = fn_decl.inputs[0].hir_id;
                let name = read_prusti_attr("counterexample_print", attrs);
                let hir = self.tcx.hir();
                let impl_id = hir.get_parent_node(hir.get_parent_node(self_id));
                let type_id = get_type_id_from_impl_node(hir.get(impl_id)).unwrap();
                self.type_specs
                    .entry(type_id.as_local().unwrap())
                    .or_default()
                    .countexample_print
                    .push((name, local_id));
            }

            if has_prusti_attr(attrs, "prusti_assertion") {
                self.prusti_assertions.push(local_id);
            }

            if has_prusti_attr(attrs, "prusti_assumption") {
                self.prusti_assumptions.push(local_id);
            }
            
            if has_prusti_attr(attrs, "ghost_begin") {
                self.ghost_begin.push(local_id);
            }

            if has_prusti_attr(attrs, "ghost_end") {
                self.ghost_end.push(local_id);
            }
        } else {
            // Don't collect specs "for" spec items

            // Collect external function specifications
            if has_extern_spec_attr(attrs) {
                let attr = read_prusti_attr("extern_spec", attrs).unwrap_or_default();
                let kind = prusti_specs::ExternSpecKind::try_from(attr).unwrap();
                self.extern_resolver
                    .add_extern_fn(fn_kind, fn_decl, body_id, span, id, kind);
            }

            // Collect procedure specifications
            if let Some(procedure_spec_ref) = get_procedure_spec_ids(def_id, attrs) {
                self.procedure_specs.insert(local_id, procedure_spec_ref);
            }

            // Collect model type flag
            if  has_to_model_fn_attr(attrs){
                if let FnRetTy::Return(ty) = fn_decl.output{
                    if let Some(node) = self.tcx.hir().find(ty.hir_id){
                        if let Some(model_ty_id) = get_type_id_from_ty_node(node).and_then(|x| x.as_local()){
                            if let Some(attr) = read_prusti_attr("type_models_to_model_fn", attrs){
                                let self_id = fn_decl.inputs[0].hir_id;
                                let hir = self.tcx.hir();
                                let impl_id = hir.get_parent_node(hir.get_parent_node(self_id));
                                let type_id = get_type_id_from_impl_node(hir.get(impl_id)).unwrap();
                                if let Some(local_id) = type_id.as_local() {
                                    self.type_specs
                                    .entry(local_id)
                                    .or_default()
                                    .has_model = Some((attr, model_ty_id));
                                }
                            }
                        }
                    }
                }
            }
        }
    }

    fn visit_stmt(&mut self, stmt: &'tcx prusti_rustc_interface::hir::Stmt) {
        intravisit::walk_stmt(self, stmt);

        // Collect closure specifications
        if let prusti_rustc_interface::hir::StmtKind::Local(local) = stmt.kind {
            let attrs = self.env.query.get_local_attributes(local.hir_id);
            if has_prusti_attr(attrs, "closure") {
                let init_expr = local.init.expect("closure on Local without assignment");
                let local_id = self.env.query.as_local_def_id(init_expr.hir_id);
                let def_id = local_id.to_def_id();
                // Collect procedure specifications
                if let Some(procedure_spec_ref) = get_procedure_spec_ids(def_id, attrs) {
                    self.procedure_specs.insert(local_id, procedure_spec_ref);
                }
            }
        }
    }
}

fn get_type_id_from_impl_node(node: prusti_rustc_interface::hir::Node) -> Option<DefId> {
    if let prusti_rustc_interface::hir::Node::Item(item) = node {
        if let prusti_rustc_interface::hir::ItemKind::Impl(item_impl) = &item.kind {
            if let prusti_rustc_interface::hir::TyKind::Path(
                prusti_rustc_interface::hir::QPath::Resolved(_, path),
            ) = item_impl.self_ty.kind
            {
                if let prusti_rustc_interface::hir::def::Res::Def(_, def_id) = path.res {
                    return Some(def_id);
                }
            }
        }
    }
    None
}

fn get_type_id_from_ty_node(node: prusti_rustc_interface::hir::Node) -> Option<DefId> {
    if let prusti_rustc_interface::hir::Node::Ty(ty) = node {
        if let prusti_rustc_interface::hir::TyKind::Path(prusti_rustc_interface::hir::QPath::Resolved(_, path)) = ty.kind{
            if let prusti_rustc_interface::hir::def::Res::Def(_, def_id) = path.res {
                return Some(def_id);
            }
        }
    }
    None
}<|MERGE_RESOLUTION|>--- conflicted
+++ resolved
@@ -1,23 +1,9 @@
-<<<<<<< HEAD
 use prusti_rustc_interface::ast::ast;
 use prusti_rustc_interface::errors::MultiSpan;
 use prusti_rustc_interface::hir::intravisit;
 use prusti_rustc_interface::middle::{hir::map::Map, ty::TyCtxt};
 use prusti_rustc_interface::span::Span;
 use prusti_rustc_interface::hir::FnRetTy;
-=======
-use prusti_rustc_interface::{
-    ast::ast,
-    errors::MultiSpan,
-    hir::{
-        def_id::{DefId, LocalDefId},
-        intravisit,
-    },
-    middle::hir::map::Map,
-    span::Span,
-};
->>>>>>> 52103c0a
-
 use crate::{
     environment::Environment,
     utils::{
@@ -26,18 +12,9 @@
     },
     PrustiError,
 };
-<<<<<<< HEAD
 use log::{debug};
 use prusti_rustc_interface::hir::def_id::{DefId, LocalDefId};
 use std::{collections::HashMap, convert::TryInto, fmt::Debug};
-=======
-use log::debug;
-use std::{
-    collections::HashMap,
-    convert::TryInto,
-    fmt::Debug,
-};
->>>>>>> 52103c0a
 
 pub mod checker;
 pub mod decoder;
@@ -117,12 +94,8 @@
         self.determine_prusti_assumptions(&mut def_spec);
         self.determine_ghost_begin_ends(&mut def_spec);
         // TODO: remove spec functions (make sure none are duplicated or left over)
-<<<<<<< HEAD
-=======
-
         // Load all local spec MIR bodies, for export and later use
         self.ensure_local_mirs_fetched(&def_spec);
->>>>>>> 52103c0a
         def_spec
     }
 
@@ -453,7 +426,7 @@
             if has_prusti_attr(attrs, "counterexample_print"){
                 let self_id = fn_decl.inputs[0].hir_id;
                 let name = read_prusti_attr("counterexample_print", attrs);
-                let hir = self.tcx.hir();
+                let hir = self.env.query.hir();
                 let impl_id = hir.get_parent_node(hir.get_parent_node(self_id));
                 let type_id = get_type_id_from_impl_node(hir.get(impl_id)).unwrap();
                 self.type_specs
@@ -470,7 +443,7 @@
             if has_prusti_attr(attrs, "prusti_assumption") {
                 self.prusti_assumptions.push(local_id);
             }
-            
+
             if has_prusti_attr(attrs, "ghost_begin") {
                 self.ghost_begin.push(local_id);
             }
@@ -497,11 +470,11 @@
             // Collect model type flag
             if  has_to_model_fn_attr(attrs){
                 if let FnRetTy::Return(ty) = fn_decl.output{
-                    if let Some(node) = self.tcx.hir().find(ty.hir_id){
+                    if let Some(node) = self.env.query.hir().find(ty.hir_id){
                         if let Some(model_ty_id) = get_type_id_from_ty_node(node).and_then(|x| x.as_local()){
                             if let Some(attr) = read_prusti_attr("type_models_to_model_fn", attrs){
                                 let self_id = fn_decl.inputs[0].hir_id;
-                                let hir = self.tcx.hir();
+                                let hir = self.env.query.hir();
                                 let impl_id = hir.get_parent_node(hir.get_parent_node(self_id));
                                 let type_id = get_type_id_from_impl_node(hir.get(impl_id)).unwrap();
                                 if let Some(local_id) = type_id.as_local() {
