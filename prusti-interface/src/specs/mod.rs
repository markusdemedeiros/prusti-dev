use prusti_rustc_interface::ast::ast;
use prusti_rustc_interface::errors::MultiSpan;
use prusti_rustc_interface::hir::intravisit;
use prusti_rustc_interface::middle::{hir::map::Map, ty::TyCtxt};
use prusti_rustc_interface::span::Span;
use prusti_rustc_interface::hir::FnRetTy;
use crate::{
    environment::Environment,
    utils::{
        has_abstract_predicate_attr, has_extern_spec_attr, has_prusti_attr, read_prusti_attr,
        read_prusti_attrs, has_to_model_fn_attr
    },
    PrustiError,
};
<<<<<<< HEAD
use log::{debug};
use prusti_rustc_interface::hir::def_id::{DefId, LocalDefId};
=======
use log::debug;
>>>>>>> 17cdace1
use std::{collections::HashMap, convert::TryInto, fmt::Debug};

pub mod checker;
pub mod cross_crate;
pub mod decoder;
pub mod encoder;
pub mod external;
pub mod typed;

use typed::SpecIdRef;

use crate::specs::{
    external::ExternSpecResolver,
    typed::{ProcedureSpecification, ProcedureSpecificationKind, SpecGraph, SpecificationItem},
};
use prusti_specs::specifications::common::SpecificationId;

#[derive(Debug)]
struct ProcedureSpecRefs {
    spec_id_refs: Vec<SpecIdRef>,
    pure: bool,
    abstract_predicate: bool,
    trusted: bool,
}

#[derive(Debug, Default)]
struct TypeSpecRefs {
    invariants: Vec<LocalDefId>,
    trusted: bool,
    has_model: Option<(String, LocalDefId)>,
    countexample_print: Vec<(Option<String>, LocalDefId)>,
}

/// Specification collector, intended to be applied as a visitor over the crate
/// HIR. After the visit, [SpecCollector::build_def_specs] can be used to get back
/// a mapping of DefIds (which may not be local due to extern specs) to their
/// [typed::SpecificationSet], i.e. procedures, loop invariants, and structs.
pub struct SpecCollector<'a, 'tcx> {
    env: &'a mut Environment<'tcx>,
    extern_resolver: ExternSpecResolver<'tcx>,

    /// Map from specification IDs to their typed expressions.
    spec_functions: HashMap<SpecificationId, LocalDefId>,

    /// Map from functions/loops/types to their specifications.
    procedure_specs: HashMap<LocalDefId, ProcedureSpecRefs>,
    loop_specs: Vec<LocalDefId>,
    type_specs: HashMap<LocalDefId, TypeSpecRefs>,
    prusti_assertions: Vec<LocalDefId>,
    prusti_assumptions: Vec<LocalDefId>,
    ghost_begin: Vec<LocalDefId>,
    ghost_end: Vec<LocalDefId>,
}

impl<'a, 'tcx> SpecCollector<'a, 'tcx> {
    pub fn new(env: &'a mut Environment<'tcx>) -> Self {
        Self {
            extern_resolver: ExternSpecResolver::new(env),
            env,
            spec_functions: HashMap::new(),
            procedure_specs: HashMap::new(),
            loop_specs: vec![],
            type_specs: HashMap::new(),
            prusti_assertions: vec![],
            prusti_assumptions: vec![],
            ghost_begin: vec![],
            ghost_end: vec![],
        }
    }

    pub fn build_def_specs(&mut self) -> typed::DefSpecificationMap {
        let mut def_spec = typed::DefSpecificationMap::new();
        self.determine_procedure_specs(&mut def_spec);
        self.determine_extern_specs(&mut def_spec);
        self.determine_loop_specs(&mut def_spec);
        self.determine_type_specs(&mut def_spec);
        self.determine_prusti_assertions(&mut def_spec);
        self.determine_prusti_assumptions(&mut def_spec);
        self.determine_ghost_begin_ends(&mut def_spec);
        // TODO: remove spec functions (make sure none are duplicated or left over)
        // Load all local spec MIR bodies, for export and later use
        self.ensure_local_mirs_fetched(&def_spec);
        def_spec
    }

    fn determine_procedure_specs(&self, def_spec: &mut typed::DefSpecificationMap) {
        for (local_id, refs) in self.procedure_specs.iter() {
            let mut spec = SpecGraph::new(ProcedureSpecification::empty(local_id.to_def_id()));

            let mut kind = if refs.abstract_predicate {
                ProcedureSpecificationKind::Predicate(None)
            } else if refs.pure {
                ProcedureSpecificationKind::Pure
            } else {
                ProcedureSpecificationKind::Impure
            };

            for spec_id_ref in &refs.spec_id_refs {
                match spec_id_ref {
                    SpecIdRef::Precondition(spec_id) => {
                        spec.add_precondition(*self.spec_functions.get(spec_id).unwrap(), self.env);
                    }
                    SpecIdRef::Postcondition(spec_id) => {
                        spec.add_postcondition(
                            *self.spec_functions.get(spec_id).unwrap(),
                            self.env,
                        );
                    }
                    SpecIdRef::Pledge { lhs, rhs } => {
                        spec.add_pledge(typed::Pledge {
                            reference: None, // FIXME: Currently only `result` is supported.
                            lhs: lhs.as_ref().map(|spec_id| {
                                self.spec_functions.get(spec_id).unwrap().to_def_id()
                            }),
                            rhs: self.spec_functions.get(rhs).unwrap().to_def_id(),
                        });
                    }
                    SpecIdRef::Predicate(spec_id) => {
                        kind = ProcedureSpecificationKind::Predicate(Some(
                            self.spec_functions.get(spec_id).unwrap().to_def_id(),
                        ));
                    }
                }
            }

            spec.set_trusted(refs.trusted);

            // We do not want to create an empty kind.
            // This would lead to refinement inheritance if there is a trait involved.
            // Instead, we require the user to explicitly make annotations.
            spec.set_kind(kind);

            if !spec.specs_with_constraints.is_empty()
                && !prusti_common::config::enable_ghost_constraints()
            {
                let span = self.env.query.get_def_span(*local_id);
                PrustiError::unsupported(
                    "Ghost constraints need to be enabled with the feature flag `enable_ghost_constraints`",
                    MultiSpan::from(span),
                )
                .emit(&self.env.diagnostic);
            } else if !spec.specs_with_constraints.is_empty()
                && !*spec.base_spec.trusted.expect_inherent()
            {
                let span = self.env.query.get_def_span(*local_id);
                PrustiError::unsupported(
                    "Ghost constraints can only be used on trusted functions",
                    MultiSpan::from(span),
                )
                .emit(&self.env.diagnostic);
            } else {
                def_spec.proc_specs.insert(local_id.to_def_id(), spec);
            }
        }
    }

    fn determine_extern_specs(&self, def_spec: &mut typed::DefSpecificationMap) {
        self.extern_resolver.check_errors(&self.env.diagnostic);
        for (extern_spec_decl, spec_id) in self.extern_resolver.extern_fn_map.iter() {
            let target_def_id = extern_spec_decl.get_target_def_id();

            if def_spec.proc_specs.contains_key(&target_def_id) {
                PrustiError::incorrect(
                    format!(
                        "external specification provided for {}, which already has a specification",
                        self.env.name.get_item_name(target_def_id)
                    ),
                    MultiSpan::from_span(self.env.query.get_def_span(spec_id)),
                )
                .emit(&self.env.diagnostic);
            }

            let spec = def_spec.proc_specs.remove(spec_id).unwrap();
            def_spec.proc_specs.insert(target_def_id, spec);
        }
    }

    fn determine_loop_specs(&self, def_spec: &mut typed::DefSpecificationMap) {
        for local_id in self.loop_specs.iter() {
            def_spec.loop_specs.insert(
                local_id.to_def_id(),
                typed::LoopSpecification {
                    invariant: *local_id,
                },
            );
        }
    }

    fn determine_type_specs(&self, def_spec: &mut typed::DefSpecificationMap) {
        for (type_id, refs) in self.type_specs.iter() {
            if !refs.invariants.is_empty() && !prusti_common::config::enable_type_invariants() {
                let span = self.env.query.get_def_span(*type_id);
                PrustiError::unsupported(
                    "Type invariants need to be enabled with the feature flag `enable_type_invariants`",
                    MultiSpan::from(span),
                )
                .emit(&self.env.diagnostic);
            }

            def_spec.type_specs.insert(
                type_id.to_def_id(),
                typed::TypeSpecification {
                    source: type_id.to_def_id(),
                    invariant: SpecificationItem::Inherent(
                        refs.invariants
                            .clone()
                            .into_iter()
                            .map(LocalDefId::to_def_id)
                            .collect(),
                    ),
                    trusted: SpecificationItem::Inherent(refs.trusted),
                    has_model: refs.has_model.clone(),
                    counterexample_print: refs.countexample_print.clone(),
                },
            );
        }
    }
    fn determine_prusti_assertions(&self, def_spec: &mut typed::DefSpecificationMap) {
        for local_id in self.prusti_assertions.iter() {
            def_spec.prusti_assertions.insert(
                local_id.to_def_id(),
                typed::PrustiAssertion {
                    assertion: *local_id,
                },
            );
        }
    }
    fn determine_prusti_assumptions(&self, def_spec: &mut typed::DefSpecificationMap) {
        for local_id in self.prusti_assumptions.iter() {
            def_spec.prusti_assumptions.insert(
                local_id.to_def_id(),
                typed::PrustiAssumption {
                    assumption: *local_id,
                },
            );
        }
    }
    fn determine_ghost_begin_ends(&self, def_spec: &mut typed::DefSpecificationMap) {
        for local_id in self.ghost_begin.iter() {
            def_spec.ghost_begin.insert(
                local_id.to_def_id(),
                typed::GhostBegin { marker: *local_id },
            );
        }
        for local_id in self.ghost_end.iter() {
            def_spec
                .ghost_end
                .insert(local_id.to_def_id(), typed::GhostEnd { marker: *local_id });
        }
    }

    fn ensure_local_mirs_fetched(&mut self, def_spec: &typed::DefSpecificationMap) {
        let (specs, pure_fns, predicates) = def_spec.defid_for_export();
        for def_id in specs {
            self.env.body.load_spec_body(def_id.expect_local());
        }
        for def_id in pure_fns {
            if self.env.query.has_body(def_id) {
                self.env.body.load_pure_fn_body(def_id.expect_local());
            }
        }
        for def_id in predicates {
            self.env.body.load_predicate_body(def_id.expect_local());
        }
    }
}

fn parse_spec_id(spec_id: String, def_id: DefId) -> SpecificationId {
    spec_id
        .try_into()
        .unwrap_or_else(|_| panic!("cannot parse the spec_id attached to {:?}", def_id))
}

fn get_procedure_spec_ids(def_id: DefId, attrs: &[ast::Attribute]) -> Option<ProcedureSpecRefs> {
    let mut spec_id_refs = vec![];

    spec_id_refs.extend(
        read_prusti_attrs("pre_spec_id_ref", attrs)
            .into_iter()
            .map(|raw_spec_id| SpecIdRef::Precondition(parse_spec_id(raw_spec_id, def_id))),
    );
    spec_id_refs.extend(
        read_prusti_attrs("post_spec_id_ref", attrs)
            .into_iter()
            .map(|raw_spec_id| SpecIdRef::Postcondition(parse_spec_id(raw_spec_id, def_id))),
    );
    spec_id_refs.extend(
        // TODO: pledges with LHS that is not "result" would need to carry the
        // LHS expression through typing
        read_prusti_attrs("pledge_spec_id_ref", attrs)
            .into_iter()
            .map(|raw_spec_id| SpecIdRef::Pledge {
                lhs: None,
                rhs: parse_spec_id(raw_spec_id, def_id),
            }),
    );
    match (
        read_prusti_attr("assert_pledge_spec_id_ref_lhs", attrs),
        read_prusti_attr("assert_pledge_spec_id_ref_rhs", attrs),
    ) {
        (Some(lhs_id), Some(rhs_id)) => {
            spec_id_refs.push(SpecIdRef::Pledge {
                lhs: Some(parse_spec_id(lhs_id, def_id)),
                rhs: parse_spec_id(rhs_id, def_id),
            });
        }
        (None, None) => {}
        _ => unreachable!(),
    }
    spec_id_refs.extend(
        read_prusti_attr("pred_spec_id_ref", attrs)
            .map(|raw_spec_id| SpecIdRef::Predicate(parse_spec_id(raw_spec_id, def_id))),
    );
    debug!(
        "Function {:?} has specification ids {:?}",
        def_id, spec_id_refs
    );

    let pure = has_prusti_attr(attrs, "pure");
    let trusted = has_prusti_attr(attrs, "trusted");
    let abstract_predicate = has_abstract_predicate_attr(attrs);

    if abstract_predicate || pure || trusted || !spec_id_refs.is_empty() {
        Some(ProcedureSpecRefs {
            spec_id_refs,
            pure,
            abstract_predicate,
            trusted,
        })
    } else {
        None
    }
}

impl<'a, 'tcx> intravisit::Visitor<'tcx> for SpecCollector<'a, 'tcx> {
    type Map = Map<'tcx>;
    type NestedFilter = prusti_rustc_interface::middle::hir::nested_filter::All;

    fn nested_visit_map(&mut self) -> Self::Map {
        self.env.query.hir()
    }

    fn visit_trait_item(&mut self, ti: &'tcx prusti_rustc_interface::hir::TraitItem) {
        intravisit::walk_trait_item(self, ti);

        let id = ti.hir_id();
        let local_id = self.env.query.as_local_def_id(id);
        let def_id = local_id.to_def_id();
        let attrs = self.env.query.get_local_attributes(ti.def_id);

        // Collect procedure specifications
        if let Some(procedure_spec_ref) = get_procedure_spec_ids(def_id, attrs) {
            self.procedure_specs.insert(local_id, procedure_spec_ref);
        }
    }

    fn visit_fn(
        &mut self,
        fn_kind: intravisit::FnKind<'tcx>,
        fn_decl: &'tcx prusti_rustc_interface::hir::FnDecl,
        body_id: prusti_rustc_interface::hir::BodyId,
        span: Span,
        id: prusti_rustc_interface::hir::hir_id::HirId,
    ) {
        intravisit::walk_fn(self, fn_kind, fn_decl, body_id, span, id);

        let local_id = self.env.query.as_local_def_id(id);
        let def_id = local_id.to_def_id();
        let attrs = self.env.query.get_local_attributes(id);

        // Collect spec functions
        if let Some(raw_spec_id) = read_prusti_attr("spec_id", attrs) {
            let spec_id: SpecificationId = parse_spec_id(raw_spec_id, def_id);
            self.spec_functions.insert(spec_id, local_id);

            // Collect loop specifications
            if has_prusti_attr(attrs, "loop_body_invariant_spec") {
                self.loop_specs.push(local_id);
            }

            // TODO: (invariants and trusted flag) visit the struct itself?
            // For now, a method is used to mark the type as "trusted".

            // Collect type invariants
            if has_prusti_attr(attrs, "type_invariant_spec") {
                let self_id = fn_decl.inputs[0].hir_id;
                let hir = self.env.query.hir();
                let impl_id = hir.get_parent_node(hir.get_parent_node(self_id));
                let type_id = get_type_id_from_impl_node(hir.get(impl_id)).unwrap();
                self.type_specs
                    .entry(type_id.as_local().unwrap())
                    .or_default()
                    .invariants
                    .push(local_id);
            }

            // Collect trusted type flag
            if has_prusti_attr(attrs, "trusted_type") {
                let self_id = fn_decl.inputs[0].hir_id;
                let hir = self.env.query.hir();
                let impl_id = hir.get_parent_node(hir.get_parent_node(self_id));
                let type_id = get_type_id_from_impl_node(hir.get(impl_id)).unwrap();
                self.type_specs
                    .entry(type_id.as_local().unwrap())
                    .or_default()
                    .trusted = true;
            }

            //collect counterexamples type flag
            if has_prusti_attr(attrs, "counterexample_print"){
                let self_id = fn_decl.inputs[0].hir_id;
                let name = read_prusti_attr("counterexample_print", attrs);
                let hir = self.env.query.hir();
                let impl_id = hir.get_parent_node(hir.get_parent_node(self_id));
                let type_id = get_type_id_from_impl_node(hir.get(impl_id)).unwrap();
                self.type_specs
                    .entry(type_id.as_local().unwrap())
                    .or_default()
                    .countexample_print
                    .push((name, local_id));
            }

            if has_prusti_attr(attrs, "prusti_assertion") {
                self.prusti_assertions.push(local_id);
            }

            if has_prusti_attr(attrs, "prusti_assumption") {
                self.prusti_assumptions.push(local_id);
            }

            if has_prusti_attr(attrs, "ghost_begin") {
                self.ghost_begin.push(local_id);
            }

            if has_prusti_attr(attrs, "ghost_end") {
                self.ghost_end.push(local_id);
            }
        } else {
            // Don't collect specs "for" spec items

            // Collect external function specifications
            if has_extern_spec_attr(attrs) {
                let attr = read_prusti_attr("extern_spec", attrs).unwrap_or_default();
                let kind = prusti_specs::ExternSpecKind::try_from(attr).unwrap();
                self.extern_resolver
                    .add_extern_fn(fn_kind, fn_decl, body_id, span, id, kind);
            }

            // Collect procedure specifications
            if let Some(procedure_spec_ref) = get_procedure_spec_ids(def_id, attrs) {
                self.procedure_specs.insert(local_id, procedure_spec_ref);
            }

            // Collect model type flag
            if  has_to_model_fn_attr(attrs){
                if let FnRetTy::Return(ty) = fn_decl.output{
                    if let Some(node) = self.env.query.hir().find(ty.hir_id){
                        if let Some(model_ty_id) = get_type_id_from_ty_node(node).and_then(|x| x.as_local()){
                            if let Some(attr) = read_prusti_attr("type_models_to_model_fn", attrs){
                                let self_id = fn_decl.inputs[0].hir_id;
                                let hir = self.env.query.hir();
                                let impl_id = hir.get_parent_node(hir.get_parent_node(self_id));
                                let type_id = get_type_id_from_impl_node(hir.get(impl_id)).unwrap();
                                if let Some(local_id) = type_id.as_local() {
                                    self.type_specs
                                    .entry(local_id)
                                    .or_default()
                                    .has_model = Some((attr, model_ty_id));
                                }
                            }
                        }
                    }
                }
            }
        }
    }

    fn visit_stmt(&mut self, stmt: &'tcx prusti_rustc_interface::hir::Stmt) {
        intravisit::walk_stmt(self, stmt);

        // Collect closure specifications
        if let prusti_rustc_interface::hir::StmtKind::Local(local) = stmt.kind {
            let attrs = self.env.query.get_local_attributes(local.hir_id);
            if has_prusti_attr(attrs, "closure") {
                let init_expr = local.init.expect("closure on Local without assignment");
                let local_id = self.env.query.as_local_def_id(init_expr.hir_id);
                let def_id = local_id.to_def_id();
                // Collect procedure specifications
                if let Some(procedure_spec_ref) = get_procedure_spec_ids(def_id, attrs) {
                    self.procedure_specs.insert(local_id, procedure_spec_ref);
                }
            }
        }
    }
}

fn get_type_id_from_impl_node(node: prusti_rustc_interface::hir::Node) -> Option<DefId> {
    if let prusti_rustc_interface::hir::Node::Item(item) = node {
        if let prusti_rustc_interface::hir::ItemKind::Impl(item_impl) = &item.kind {
            if let prusti_rustc_interface::hir::TyKind::Path(
                prusti_rustc_interface::hir::QPath::Resolved(_, path),
            ) = item_impl.self_ty.kind
            {
                if let prusti_rustc_interface::hir::def::Res::Def(_, def_id) = path.res {
                    return Some(def_id);
                }
            }
        }
    }
    None
}

fn get_type_id_from_ty_node(node: prusti_rustc_interface::hir::Node) -> Option<DefId> {
    if let prusti_rustc_interface::hir::Node::Ty(ty) = node {
        if let prusti_rustc_interface::hir::TyKind::Path(prusti_rustc_interface::hir::QPath::Resolved(_, path)) = ty.kind{
            if let prusti_rustc_interface::hir::def::Res::Def(_, def_id) = path.res {
                return Some(def_id);
            }
        }
    }
    None
}<|MERGE_RESOLUTION|>--- conflicted
+++ resolved
@@ -12,12 +12,8 @@
     },
     PrustiError,
 };
-<<<<<<< HEAD
-use log::{debug};
+use log::debug;
 use prusti_rustc_interface::hir::def_id::{DefId, LocalDefId};
-=======
-use log::debug;
->>>>>>> 17cdace1
 use std::{collections::HashMap, convert::TryInto, fmt::Debug};
 
 pub mod checker;
