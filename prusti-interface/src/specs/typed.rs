--- conflicted
+++ resolved
@@ -3,22 +3,15 @@
 use log::trace;
 use prusti_rustc_interface::{
     hir::def_id::{DefId, LocalDefId},
-<<<<<<< HEAD
     macros::{TyDecodable, TyEncodable},
-=======
->>>>>>> 17ab2287
     span::Span,
 };
 use prusti_specs::specifications::common;
 use rustc_hash::FxHashMap;
-<<<<<<< HEAD
-use std::fmt::{Debug, Display, Formatter};
-=======
 use std::{
     collections::HashMap,
     fmt::{Debug, Display, Formatter},
 };
->>>>>>> 17ab2287
 
 /// A map of specifications keyed by crate-local DefIds.
 #[derive(Default, Debug, Clone)]
